import { ChangeDetectorRef, Component, ViewChild } from '@angular/core';
import { FormBuilder } from '@angular/forms';
import { SchemaConfigurationComponent } from '../schema-configuration/schema-configuration.component';
import { Schema } from '@guardian/interfaces';
import { CdkDragDrop, moveItemInArray } from '@angular/cdk/drag-drop';
import { DynamicDialogConfig, DynamicDialogRef } from 'primeng/dynamicdialog';
import { MenuItem } from 'primeng/api';

/**
 * Dialog for creating and editing schemas.
 */
@Component({
    selector: 'schema-dialog',
    templateUrl: './schema-dialog.component.html',
    styleUrls: ['./schema-dialog.component.scss'],
})
export class SchemaDialog {
    @ViewChild('document') schemaControl!: SchemaConfigurationComponent;

    public scheme: Schema;
    public schemasMap: any;
    public started: boolean = false;
    public type: 'new' | 'edit' | 'version' = 'new';
    public topicId: any;

    public schemaType: string = 'policy';
    public valid: boolean = true;
    public extended: boolean = false;
    public fields: any[] = [];
    public restoreData: any = null;

    public policies: any[];
    public modules: any[];
    public tools: any[];
    public properties: any[];

    items: MenuItem[] = [{label: 'Simplified'}, {label: 'Advanced'}];

    constructor(
        public ref: DynamicDialogRef,
        public config: DynamicDialogConfig,
        private fb: FormBuilder,
        private cdr: ChangeDetectorRef
    ) {
        this.schemasMap = this.config.data.schemasMap || {};
        this.scheme = this.config.data.scheme || null;
        this.type = this.config.data.type || null;
        this.topicId = this.config.data.topicId || null;
        this.schemaType = this.config.data.schemaType || 'policy';
        this.policies = this.config.data.policies || [];
        this.modules = this.config.data.modules || [];
        this.tools = this.config.data.tools || [];
        this.properties = this.config.data.properties || [];
    }

    ngOnInit(): void {
        const restoreData = localStorage.getItem('restoreSchemaData');
        if (restoreData) {
            try {
                this.restoreData = JSON.parse(restoreData);
            } catch {
                this.restoreData = null;
            }
        }
        setTimeout(() => {
            this.started = true;
        });
    }

    handleChangeTab(order: number): void {
        this.extended = order === 1;
    }

    getDocument(schema: Schema | null) {
        this.ref.close(schema);
    }

    onClose() {
        this.ref.close(null);
    }

    onCreate() {
        if (!(this.valid && this.started)) {
            return;
        }
        const schema = this.schemaControl?.getSchema();
        try {
            localStorage.setItem('restoreSchemaData', JSON.stringify(schema));
        } catch (error) {
            console.error(error);
        }
<<<<<<< HEAD
        this.ref.close(schema);
=======
        this.dialogRef.close(
            {
                ...schema,
                fields: [],
                conditions: []
            }
        );
>>>>>>> 126f9494
    }

    onChangeForm(schemaControl: SchemaConfigurationComponent) {
        this.valid = schemaControl.isValid();
    }

    onChangeFields(fields: any[]) {
        this.fields = fields;
        this.cdr.detectChanges();
    }

    drop(event: CdkDragDrop<any[]>) {
        moveItemInArray(
            event.container.data,
            event.previousIndex,
            event.currentIndex
        );
    }

    onRestoreClick() {
        this.scheme = this.restoreData;
        this.restoreData = null;
    }
}<|MERGE_RESOLUTION|>--- conflicted
+++ resolved
@@ -89,17 +89,13 @@
         } catch (error) {
             console.error(error);
         }
-<<<<<<< HEAD
-        this.ref.close(schema);
-=======
-        this.dialogRef.close(
+        this.ref.close(
             {
                 ...schema,
                 fields: [],
                 conditions: []
             }
         );
->>>>>>> 126f9494
     }
 
     onChangeForm(schemaControl: SchemaConfigurationComponent) {
