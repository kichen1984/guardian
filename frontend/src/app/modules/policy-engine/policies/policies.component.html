--- conflicted
+++ resolved
@@ -12,168 +12,71 @@
 
     <ng-container *ngIf="isConfirmed && policies">
         <div class="actions-container" [attr.role]="role">
-            <form
-                    *ngIf="hasPolicies"
-                    [formGroup]="filtersForm"
-                    class="policy-filters"
-            >
+            <form *ngIf="hasPolicies" [formGroup]="filtersForm" class="policy-filters">
                 <span class="p-input-icon-right">
-                    <input
-                            class="search-policy-input"
-                            formControlName="policyName"
-                            pInputText
-                            placeholder="Search by Policy name"
-                            type="text"
-                    />
+                    <input class="search-policy-input" formControlName="policyName" pInputText
+                        placeholder="Search by Policy name" type="text" />
                     <i class="pi pi-search search-icon"></i>
                 </span>
-                <p-dropdown
-                        [options]="tagOptions"
-                        appendTo="body"
-                        class="tags-dropdown"
-                        formControlName="tag"
-                        placeholder="Tags"
-                ></p-dropdown>
-                <button
-                        (click)="applyFilters()"
-                        class="button ml-8"
-                        label="Apply Filters"
-                        pButton
-                ></button>
-                <button
-                        (click)="clearFilters()"
-                        [disabled]="!filtersForm.dirty"
-                        class="button secondary ml-8"
-                        label="Clear filters"
-                        pButton
-                ></button>
+                <p-dropdown [options]="tagOptions" appendTo="body" class="tags-dropdown" formControlName="tag"
+                    placeholder="Tags"></p-dropdown>
+                <button (click)="applyFilters()" class="button ml-8" label="Apply Filters" pButton></button>
+                <button (click)="clearFilters()" [disabled]="!filtersForm.dirty" class="button secondary ml-8"
+                    label="Clear filters" pButton></button>
             </form>
 
             <div style="margin-left: auto;">
-                <p-button
-                        (click)="openPolicyWizardDialog()"
-                        [pTooltip]="'Policy Wizard'"
-                        class="toolbar-btn-primary"
-                        tooltipPosition="bottom"
-                >
-                    <svg
-                            fill="none"
-                            height="24"
-                            viewBox="0 0 24 24"
-                            width="24"
-                            xmlns="http://www.w3.org/2000/svg"
-                    >
+                <p-button (click)="openPolicyWizardDialog()" [pTooltip]="'Policy Wizard'" class="toolbar-btn-primary"
+                    tooltipPosition="bottom">
+                    <svg fill="none" height="24" viewBox="0 0 24 24" width="24" xmlns="http://www.w3.org/2000/svg">
                         <path
-                                d="M11.3213 9.80691C11.4588 9.39441 12.0413 9.39441 12.1788 9.80691L12.9849 12.2282C13.1624 12.7604 13.4613 13.244 13.8581 13.6406C14.2549 14.0373 14.7386 14.336 15.2709 14.5132L17.6907 15.3194C18.1031 15.4569 18.1031 16.0394 17.6907 16.1769L15.2697 16.9832C14.7375 17.1607 14.2539 17.4597 13.8573 17.8565C13.4608 18.2533 13.1621 18.7371 12.9849 19.2695L12.1788 21.6895C12.1491 21.7798 12.0917 21.8584 12.0147 21.9142C11.9377 21.97 11.8451 22 11.75 22C11.655 22 11.5624 21.97 11.4854 21.9142C11.4084 21.8584 11.351 21.7798 11.3213 21.6895L10.5152 19.2682C10.3379 18.7361 10.0391 18.2526 9.64251 17.856C9.24595 17.4593 8.76248 17.1605 8.23042 16.9832L5.80943 16.1769C5.71912 16.1473 5.64047 16.0899 5.58471 16.0129C5.52895 15.9359 5.49893 15.8433 5.49893 15.7482C5.49893 15.6531 5.52895 15.5605 5.58471 15.4835C5.64047 15.4065 5.71912 15.3491 5.80943 15.3194L8.23042 14.5132C8.76248 14.3358 9.24595 14.037 9.64251 13.6404C10.0391 13.2438 10.3379 12.7603 10.5152 12.2282L11.3213 9.80691ZM6.49311 3.43313C6.51103 3.379 6.54556 3.3319 6.59178 3.29851C6.638 3.26512 6.69356 3.24715 6.75058 3.24715C6.8076 3.24715 6.86316 3.26512 6.90938 3.29851C6.95561 3.3319 6.99013 3.379 7.00805 3.43313L7.49175 4.88564C7.70798 5.53314 8.21542 6.04065 8.86285 6.2569L10.3152 6.74065C10.3693 6.75857 10.4164 6.7931 10.4498 6.83933C10.4832 6.88555 10.5012 6.94113 10.5012 6.99815C10.5012 7.05517 10.4832 7.11074 10.4498 7.15697C10.4164 7.2032 10.3693 7.23773 10.3152 7.25565L8.86285 7.7394C8.54355 7.8458 8.2534 8.02511 8.01541 8.26312C7.77743 8.50114 7.59814 8.79131 7.49175 9.11066L7.00805 10.5632C6.99013 10.6173 6.95561 10.6644 6.90938 10.6978C6.86316 10.7312 6.8076 10.7491 6.75058 10.7491C6.69356 10.7491 6.638 10.7312 6.59178 10.6978C6.54556 10.6644 6.51103 10.6173 6.49311 10.5632L6.00941 9.11066C5.90303 8.79131 5.72374 8.50114 5.48575 8.26312C5.24776 8.02511 4.95762 7.8458 4.63831 7.7394L3.18596 7.25565C3.13184 7.23773 3.08474 7.2032 3.05135 7.15697C3.01797 7.11074 3 7.05517 3 6.99815C3 6.94113 3.01797 6.88555 3.05135 6.83933C3.08474 6.7931 3.13184 6.75857 3.18596 6.74065L4.63831 6.2569C4.95762 6.1505 5.24776 5.97119 5.48575 5.73318C5.72374 5.49516 5.90303 5.20499 6.00941 4.88564L6.49311 3.43313ZM15.3284 2.12188C15.3407 2.08629 15.3639 2.05542 15.3946 2.03358C15.4252 2.01174 15.462 2 15.4996 2C15.5373 2 15.574 2.01174 15.6047 2.03358C15.6354 2.05542 15.6585 2.08629 15.6709 2.12188L15.9933 3.08938C16.1371 3.52188 16.4758 3.86064 16.9082 4.00439L17.8756 4.32689C17.9112 4.33923 17.9421 4.36235 17.9639 4.39304C17.9858 4.42373 17.9975 4.46047 17.9975 4.49814C17.9975 4.53581 17.9858 4.57254 17.9639 4.60324C17.9421 4.63393 17.9112 4.65705 17.8756 4.66939L16.9082 4.99189C16.6951 5.06279 16.5015 5.18241 16.3427 5.34125C16.1838 5.50008 16.0642 5.69375 15.9933 5.90689L15.6709 6.8744C15.6585 6.90999 15.6354 6.94085 15.6047 6.9627C15.574 6.98454 15.5373 6.99628 15.4996 6.99628C15.462 6.99628 15.4252 6.98454 15.3946 6.9627C15.3639 6.94085 15.3407 6.90999 15.3284 6.8744L15.0059 5.90689C14.935 5.69375 14.8154 5.50008 14.6566 5.34125C14.4978 5.18241 14.3042 5.06279 14.091 4.99189L13.1249 4.66939C13.0893 4.65705 13.0584 4.63393 13.0366 4.60324C13.0148 4.57254 13.003 4.53581 13.003 4.49814C13.003 4.46047 13.0148 4.42373 13.0366 4.39304C13.0584 4.36235 13.0893 4.33923 13.1249 4.32689L14.0923 4.00439C14.5247 3.86064 14.8635 3.52188 15.0072 3.08938L15.3284 2.12313V2.12188Z"
-                                fill="white"
-                        />
+                            d="M11.3213 9.80691C11.4588 9.39441 12.0413 9.39441 12.1788 9.80691L12.9849 12.2282C13.1624 12.7604 13.4613 13.244 13.8581 13.6406C14.2549 14.0373 14.7386 14.336 15.2709 14.5132L17.6907 15.3194C18.1031 15.4569 18.1031 16.0394 17.6907 16.1769L15.2697 16.9832C14.7375 17.1607 14.2539 17.4597 13.8573 17.8565C13.4608 18.2533 13.1621 18.7371 12.9849 19.2695L12.1788 21.6895C12.1491 21.7798 12.0917 21.8584 12.0147 21.9142C11.9377 21.97 11.8451 22 11.75 22C11.655 22 11.5624 21.97 11.4854 21.9142C11.4084 21.8584 11.351 21.7798 11.3213 21.6895L10.5152 19.2682C10.3379 18.7361 10.0391 18.2526 9.64251 17.856C9.24595 17.4593 8.76248 17.1605 8.23042 16.9832L5.80943 16.1769C5.71912 16.1473 5.64047 16.0899 5.58471 16.0129C5.52895 15.9359 5.49893 15.8433 5.49893 15.7482C5.49893 15.6531 5.52895 15.5605 5.58471 15.4835C5.64047 15.4065 5.71912 15.3491 5.80943 15.3194L8.23042 14.5132C8.76248 14.3358 9.24595 14.037 9.64251 13.6404C10.0391 13.2438 10.3379 12.7603 10.5152 12.2282L11.3213 9.80691ZM6.49311 3.43313C6.51103 3.379 6.54556 3.3319 6.59178 3.29851C6.638 3.26512 6.69356 3.24715 6.75058 3.24715C6.8076 3.24715 6.86316 3.26512 6.90938 3.29851C6.95561 3.3319 6.99013 3.379 7.00805 3.43313L7.49175 4.88564C7.70798 5.53314 8.21542 6.04065 8.86285 6.2569L10.3152 6.74065C10.3693 6.75857 10.4164 6.7931 10.4498 6.83933C10.4832 6.88555 10.5012 6.94113 10.5012 6.99815C10.5012 7.05517 10.4832 7.11074 10.4498 7.15697C10.4164 7.2032 10.3693 7.23773 10.3152 7.25565L8.86285 7.7394C8.54355 7.8458 8.2534 8.02511 8.01541 8.26312C7.77743 8.50114 7.59814 8.79131 7.49175 9.11066L7.00805 10.5632C6.99013 10.6173 6.95561 10.6644 6.90938 10.6978C6.86316 10.7312 6.8076 10.7491 6.75058 10.7491C6.69356 10.7491 6.638 10.7312 6.59178 10.6978C6.54556 10.6644 6.51103 10.6173 6.49311 10.5632L6.00941 9.11066C5.90303 8.79131 5.72374 8.50114 5.48575 8.26312C5.24776 8.02511 4.95762 7.8458 4.63831 7.7394L3.18596 7.25565C3.13184 7.23773 3.08474 7.2032 3.05135 7.15697C3.01797 7.11074 3 7.05517 3 6.99815C3 6.94113 3.01797 6.88555 3.05135 6.83933C3.08474 6.7931 3.13184 6.75857 3.18596 6.74065L4.63831 6.2569C4.95762 6.1505 5.24776 5.97119 5.48575 5.73318C5.72374 5.49516 5.90303 5.20499 6.00941 4.88564L6.49311 3.43313ZM15.3284 2.12188C15.3407 2.08629 15.3639 2.05542 15.3946 2.03358C15.4252 2.01174 15.462 2 15.4996 2C15.5373 2 15.574 2.01174 15.6047 2.03358C15.6354 2.05542 15.6585 2.08629 15.6709 2.12188L15.9933 3.08938C16.1371 3.52188 16.4758 3.86064 16.9082 4.00439L17.8756 4.32689C17.9112 4.33923 17.9421 4.36235 17.9639 4.39304C17.9858 4.42373 17.9975 4.46047 17.9975 4.49814C17.9975 4.53581 17.9858 4.57254 17.9639 4.60324C17.9421 4.63393 17.9112 4.65705 17.8756 4.66939L16.9082 4.99189C16.6951 5.06279 16.5015 5.18241 16.3427 5.34125C16.1838 5.50008 16.0642 5.69375 15.9933 5.90689L15.6709 6.8744C15.6585 6.90999 15.6354 6.94085 15.6047 6.9627C15.574 6.98454 15.5373 6.99628 15.4996 6.99628C15.462 6.99628 15.4252 6.98454 15.3946 6.9627C15.3639 6.94085 15.3407 6.90999 15.3284 6.8744L15.0059 5.90689C14.935 5.69375 14.8154 5.50008 14.6566 5.34125C14.4978 5.18241 14.3042 5.06279 14.091 4.99189L13.1249 4.66939C13.0893 4.65705 13.0584 4.63393 13.0366 4.60324C13.0148 4.57254 13.003 4.53581 13.003 4.49814C13.003 4.46047 13.0148 4.42373 13.0366 4.39304C13.0584 4.36235 13.0893 4.33923 13.1249 4.32689L14.0923 4.00439C14.5247 3.86064 14.8635 3.52188 15.0072 3.08938L15.3284 2.12313V2.12188Z"
+                            fill="white" />
                     </svg>
                 </p-button>
-                <p-button
-                        (click)="createNewPolicy()"
-                        [pTooltip]="'Create a Policy'"
-                        class="toolbar-btn-primary"
-                        tooltipPosition="bottom"
-                >
-                    <svg
-                            fill="none"
-                            height="24"
-                            viewBox="0 0 24 24"
-                            width="24"
-                            xmlns="http://www.w3.org/2000/svg"
-                    >
+                <p-button (click)="createNewPolicy()" [pTooltip]="'Create a Policy'" class="toolbar-btn-primary"
+                    tooltipPosition="bottom">
+                    <svg fill="none" height="24" viewBox="0 0 24 24" width="24" xmlns="http://www.w3.org/2000/svg">
                         <path
-                                d="M20 12C20 12.6227 19.4952 13.1275 18.8725 13.1275H13.1275V18.8725C13.1275 19.4952 12.6227 20 12 20C11.3773 20 10.8725 19.4952 10.8725 18.8725V13.1275H5.12752C4.50481 13.1275 4 12.6227 4 12C4 11.3773 4.50481 10.8725 5.12752 10.8725H10.8725V5.12752C10.8725 4.50481 11.3773 4 12 4C12.6227 4 13.1275 4.50481 13.1275 5.12752V10.8725H18.8725C19.4952 10.8725 20 11.3773 20 12Z"
-                                fill="white"
-                        />
+                            d="M20 12C20 12.6227 19.4952 13.1275 18.8725 13.1275H13.1275V18.8725C13.1275 19.4952 12.6227 20 12 20C11.3773 20 10.8725 19.4952 10.8725 18.8725V13.1275H5.12752C4.50481 13.1275 4 12.6227 4 12C4 11.3773 4.50481 10.8725 5.12752 10.8725H10.8725V5.12752C10.8725 4.50481 11.3773 4 12 4C12.6227 4 13.1275 4.50481 13.1275 5.12752V10.8725H18.8725C19.4952 10.8725 20 11.3773 20 12Z"
+                            fill="white" />
                     </svg>
                 </p-button>
-                <p-button
-                        (click)="importPolicy()"
-                        [pTooltip]="'Import'"
-                        class="toolbar-btn-primary"
-                        tooltipPosition="bottom"
-                >
-                    <svg
-                            fill="none"
-                            height="24"
-                            viewBox="0 0 24 24"
-                            width="24"
-                            xmlns="http://www.w3.org/2000/svg"
-                    >
-                        <path
-                                clip-rule="evenodd"
-                                d="M11.0001 3C11.0001 2.44771 11.4478 2 12.0001 2C12.5524 2 13.0001 2.44772 13.0001 3V11.5858L15.293 9.29285C15.6836 8.90232 16.3167 8.90232 16.7073 9.29285C17.0978 9.68337 17.0978 10.3165 16.7073 10.7071L12.7073 14.7071L12.7072 14.707C12.5263 14.888 12.2762 15 12.0001 15C11.7239 15 11.4739 14.888 11.2929 14.707L11.2929 14.7071L7.29289 10.7071C6.90237 10.3165 6.90237 9.68337 7.29289 9.29285C7.68342 8.90232 8.31658 8.90232 8.70711 9.29285L11.0001 11.5858V3ZM5 14.5C5 13.9477 4.55228 13.5 4 13.5C3.44772 13.5 3 13.9477 3 14.5V18C3 19.6569 4.34315 21 6 21H18C19.6569 21 21 19.6569 21 18V14.5C21 13.9477 20.5523 13.5 20 13.5C19.4477 13.5 19 13.9477 19 14.5V18C19 18.5523 18.5523 19 18 19H6C5.44772 19 5 18.5523 5 18V14.5Z"
-                                fill="white"
-                                fill-rule="evenodd"
-                        />
+                <p-button (click)="importPolicy()" [pTooltip]="'Import'" class="toolbar-btn-primary"
+                    tooltipPosition="bottom">
+                    <svg fill="none" height="24" viewBox="0 0 24 24" width="24" xmlns="http://www.w3.org/2000/svg">
+                        <path clip-rule="evenodd"
+                            d="M11.0001 3C11.0001 2.44771 11.4478 2 12.0001 2C12.5524 2 13.0001 2.44772 13.0001 3V11.5858L15.293 9.29285C15.6836 8.90232 16.3167 8.90232 16.7073 9.29285C17.0978 9.68337 17.0978 10.3165 16.7073 10.7071L12.7073 14.7071L12.7072 14.707C12.5263 14.888 12.2762 15 12.0001 15C11.7239 15 11.4739 14.888 11.2929 14.707L11.2929 14.7071L7.29289 10.7071C6.90237 10.3165 6.90237 9.68337 7.29289 9.29285C7.68342 8.90232 8.31658 8.90232 8.70711 9.29285L11.0001 11.5858V3ZM5 14.5C5 13.9477 4.55228 13.5 4 13.5C3.44772 13.5 3 13.9477 3 14.5V18C3 19.6569 4.34315 21 6 21H18C19.6569 21 21 19.6569 21 18V14.5C21 13.9477 20.5523 13.5 20 13.5C19.4477 13.5 19 13.9477 19 14.5V18C19 18.5523 18.5523 19 18 19H6C5.44772 19 5 18.5523 5 18V14.5Z"
+                            fill="white" fill-rule="evenodd" />
                     </svg>
                 </p-button>
-                <p-button
-                        (click)="comparePolicy()"
-                        [pTooltip]="'Compare'"
-                        class="toolbar-btn-secondary"
-                        styleClass="p-button-outlined"
-                        tooltipPosition="bottom"
-                >
-                    <svg
-                            fill="none"
-                            height="24"
-                            viewBox="0 0 24 24"
-                            width="24"
-                            xmlns="http://www.w3.org/2000/svg"
-                    >
+                <p-button (click)="comparePolicy()" [pTooltip]="'Compare'" class="toolbar-btn-secondary"
+                    styleClass="p-button-outlined" tooltipPosition="bottom">
+                    <svg fill="none" height="24" viewBox="0 0 24 24" width="24" xmlns="http://www.w3.org/2000/svg">
                         <g clip-path="url(#clip0_1435_5281)">
-                            <mask
-                                    height="25"
-                                    id="mask0_1435_5281"
-                                    maskUnits="userSpaceOnUse"
-                                    style="mask-type: luminance;"
-                                    width="24"
-                                    x="0"
-                                    y="-1"
-                            >
-                                <path
-                                        d="M24 -0.000488281H0V23.9995H24V-0.000488281Z"
-                                        fill="white"
-                                />
+                            <mask height="25" id="mask0_1435_5281" maskUnits="userSpaceOnUse"
+                                style="mask-type: luminance;" width="24" x="0" y="-1">
+                                <path d="M24 -0.000488281H0V23.9995H24V-0.000488281Z" fill="white" />
                             </mask>
                             <g mask="url(#mask0_1435_5281)">
-                                <path
-                                        class="primary-color"
-                                        clip-rule="evenodd"
-                                        d="M12 0.999512C12.5523 0.999512 13 1.44723 13 1.99951L13 2.99951C13.5523 2.99951 14 3.44723 14 3.99951C14 4.5518 13.5523 4.99951 13 4.99951V18.9995C13.5523 18.9995 14 19.4472 14 19.9995C14 20.5518 13.5523 20.9995 13 20.9995L13 21.9995C13 22.5518 12.5523 22.9995 12 22.9995C11.4477 22.9995 11 22.5518 11 21.9995V20.9995H6C4.34316 20.9995 3 19.6564 3 17.9995V5.99951C3 4.34267 4.34314 2.99951 6 2.99951H11V1.99951C11 1.44723 11.4477 0.999512 12 0.999512ZM11 4.99951H6C5.44772 4.99951 5 5.44723 5 5.99951V17.9995C5 18.5518 5.44771 18.9995 6 18.9995H11V4.99951ZM16 3.99951C16 3.44723 16.4477 2.99951 17 2.99951H18C19.6569 2.99951 21 4.34268 21 5.99951V6.99951C21 7.5518 20.5523 7.99951 20 7.99951C19.4477 7.99951 19 7.5518 19 6.99951V5.99951C19 5.44722 18.5523 4.99951 18 4.99951H17C16.4477 4.99951 16 4.5518 16 3.99951ZM20 9.99952C20.5523 9.99952 21 10.4472 21 10.9995V12.9995C21 13.5518 20.5523 13.9995 20 13.9995C19.4477 13.9995 19 13.5518 19 12.9995V10.9995C19 10.4472 19.4477 9.99952 20 9.99952ZM20 15.9995C20.5523 15.9995 21 16.4472 21 16.9995V17.9995C21 19.6564 19.6569 20.9995 18 20.9995H17C16.4477 20.9995 16 20.5518 16 19.9995C16 19.4472 16.4477 18.9995 17 18.9995H18C18.5523 18.9995 19 18.5518 19 17.9995V16.9995C19 16.4472 19.4477 15.9995 20 15.9995Z"
-                                        fill-rule="evenodd"
-                                />
+                                <path class="primary-color" clip-rule="evenodd"
+                                    d="M12 0.999512C12.5523 0.999512 13 1.44723 13 1.99951L13 2.99951C13.5523 2.99951 14 3.44723 14 3.99951C14 4.5518 13.5523 4.99951 13 4.99951V18.9995C13.5523 18.9995 14 19.4472 14 19.9995C14 20.5518 13.5523 20.9995 13 20.9995L13 21.9995C13 22.5518 12.5523 22.9995 12 22.9995C11.4477 22.9995 11 22.5518 11 21.9995V20.9995H6C4.34316 20.9995 3 19.6564 3 17.9995V5.99951C3 4.34267 4.34314 2.99951 6 2.99951H11V1.99951C11 1.44723 11.4477 0.999512 12 0.999512ZM11 4.99951H6C5.44772 4.99951 5 5.44723 5 5.99951V17.9995C5 18.5518 5.44771 18.9995 6 18.9995H11V4.99951ZM16 3.99951C16 3.44723 16.4477 2.99951 17 2.99951H18C19.6569 2.99951 21 4.34268 21 5.99951V6.99951C21 7.5518 20.5523 7.99951 20 7.99951C19.4477 7.99951 19 7.5518 19 6.99951V5.99951C19 5.44722 18.5523 4.99951 18 4.99951H17C16.4477 4.99951 16 4.5518 16 3.99951ZM20 9.99952C20.5523 9.99952 21 10.4472 21 10.9995V12.9995C21 13.5518 20.5523 13.9995 20 13.9995C19.4477 13.9995 19 13.5518 19 12.9995V10.9995C19 10.4472 19.4477 9.99952 20 9.99952ZM20 15.9995C20.5523 15.9995 21 16.4472 21 16.9995V17.9995C21 19.6564 19.6569 20.9995 18 20.9995H17C16.4477 20.9995 16 20.5518 16 19.9995C16 19.4472 16.4477 18.9995 17 18.9995H18C18.5523 18.9995 19 18.5518 19 17.9995V16.9995C19 16.4472 19.4477 15.9995 20 15.9995Z"
+                                    fill-rule="evenodd" />
                             </g>
                         </g>
                         <defs>
                             <clipPath id="clip0_1435_5281">
-                                <rect fill="white" height="24" width="24"/>
+                                <rect fill="white" height="24" width="24" />
                             </clipPath>
                         </defs>
                     </svg>
                 </p-button>
-                <p-button
-                        (click)="openSuggestionsDialog()"
-                        [pTooltip]="'Suggestions'"
-                        class="toolbar-btn-secondary"
-                        styleClass="p-button-text"
-                        tooltipPosition="bottom"
-                >
-                    <svg
-                            fill="none"
-                            height="18"
-                            viewBox="0 0 20 18"
-                            width="20"
-                            xmlns="http://www.w3.org/2000/svg"
-                    >
-                        <path
-                                class="primary-color"
-                                clip-rule="evenodd"
-                                d="M3.52595 0.14935C3.82077 0.331557 4.00022 0.653423 4.00022 1V6H5.00022C5.5525 6 6.00022 6.44772 6.00022 7C6.00022 7.55229 5.5525 8 5.00022 8H1.00022C0.447934 8 0.000219047 7.55229 0.000219047 7C0.000219047 6.44772 0.447934 6 1.00022 6H2.00022V2.61804L1.44743 2.89443C0.953454 3.14142 0.352781 2.94119 0.105792 2.44721C-0.141197 1.95324 0.059027 1.35256 0.553006 1.10557L2.55301 0.105574C2.86299 -0.0494204 3.23113 -0.0328564 3.52595 0.14935ZM7.00022 2.99994C7.00025 2.44766 7.44799 1.99997 8.00028 2L19.0003 2.00066C19.5526 2.00069 20.0003 2.44844 20.0002 3.00072C20.0002 3.55301 19.5524 4.00069 19.0002 4.00066L8.00016 4C7.44787 3.99997 7.00019 3.55223 7.00022 2.99994ZM7.00022 8.99994C7.00025 8.44765 7.448 7.99997 8.00028 8L19.0003 8.0007C19.5526 8.00074 20.0003 8.44848 20.0002 9.00076C20.0002 9.55305 19.5524 10.0007 19.0002 10.0007L8.00016 10C7.44787 9.99997 7.00018 9.55222 7.00022 8.99994ZM0.0947926 12.2507C0.427767 10.9571 1.60096 10 3.00022 10H3.28055C4.78259 10 6.00022 11.2176 6.00022 12.7197C6.00022 13.504 5.66164 14.25 5.07153 14.7664L3.6617 16H5.00022C5.5525 16 6.00022 16.4477 6.00022 17C6.00022 17.5523 5.5525 18 5.00022 18H1.00022C0.583609 18 0.210646 17.7417 0.0641149 17.3517C-0.0824165 16.9617 0.0281871 16.5218 0.341721 16.2474L3.75439 13.2614C3.75436 13.2614 3.75441 13.2614 3.75439 13.2614C3.91062 13.1246 4.00022 12.9272 4.00022 12.7197C4.00022 12.3222 3.67801 12 3.28055 12H3.00022C2.53564 12 2.14273 12.3177 2.03167 12.7493C1.894 13.2841 1.34882 13.6061 0.813968 13.4684C0.279116 13.3308 -0.0428702 12.7856 0.0947926 12.2507ZM7.00022 14.9999C7.00025 14.4477 7.448 14 8.00028 14L19.0003 14.0007C19.5526 14.0007 20.0003 14.4485 20.0002 15.0008C20.0002 15.553 19.5524 16.0007 19.0002 16.0007L8.00016 16C7.44787 16 7.00018 15.5522 7.00022 14.9999Z"
-                                fill-rule="evenodd"
-                        />
+                <p-button (click)="openSuggestionsDialog()" [pTooltip]="'Suggestions'" class="toolbar-btn-secondary"
+                    styleClass="p-button-text" tooltipPosition="bottom">
+                    <svg fill="none" height="18" viewBox="0 0 20 18" width="20" xmlns="http://www.w3.org/2000/svg">
+                        <path class="primary-color" clip-rule="evenodd"
+                            d="M3.52595 0.14935C3.82077 0.331557 4.00022 0.653423 4.00022 1V6H5.00022C5.5525 6 6.00022 6.44772 6.00022 7C6.00022 7.55229 5.5525 8 5.00022 8H1.00022C0.447934 8 0.000219047 7.55229 0.000219047 7C0.000219047 6.44772 0.447934 6 1.00022 6H2.00022V2.61804L1.44743 2.89443C0.953454 3.14142 0.352781 2.94119 0.105792 2.44721C-0.141197 1.95324 0.059027 1.35256 0.553006 1.10557L2.55301 0.105574C2.86299 -0.0494204 3.23113 -0.0328564 3.52595 0.14935ZM7.00022 2.99994C7.00025 2.44766 7.44799 1.99997 8.00028 2L19.0003 2.00066C19.5526 2.00069 20.0003 2.44844 20.0002 3.00072C20.0002 3.55301 19.5524 4.00069 19.0002 4.00066L8.00016 4C7.44787 3.99997 7.00019 3.55223 7.00022 2.99994ZM7.00022 8.99994C7.00025 8.44765 7.448 7.99997 8.00028 8L19.0003 8.0007C19.5526 8.00074 20.0003 8.44848 20.0002 9.00076C20.0002 9.55305 19.5524 10.0007 19.0002 10.0007L8.00016 10C7.44787 9.99997 7.00018 9.55222 7.00022 8.99994ZM0.0947926 12.2507C0.427767 10.9571 1.60096 10 3.00022 10H3.28055C4.78259 10 6.00022 11.2176 6.00022 12.7197C6.00022 13.504 5.66164 14.25 5.07153 14.7664L3.6617 16H5.00022C5.5525 16 6.00022 16.4477 6.00022 17C6.00022 17.5523 5.5525 18 5.00022 18H1.00022C0.583609 18 0.210646 17.7417 0.0641149 17.3517C-0.0824165 16.9617 0.0281871 16.5218 0.341721 16.2474L3.75439 13.2614C3.75436 13.2614 3.75441 13.2614 3.75439 13.2614C3.91062 13.1246 4.00022 12.9272 4.00022 12.7197C4.00022 12.3222 3.67801 12 3.28055 12H3.00022C2.53564 12 2.14273 12.3177 2.03167 12.7493C1.894 13.2841 1.34882 13.6061 0.813968 13.4684C0.279116 13.3308 -0.0428702 12.7856 0.0947926 12.2507ZM7.00022 14.9999C7.00025 14.4477 7.448 14 8.00028 14L19.0003 14.0007C19.5526 14.0007 20.0003 14.4485 20.0002 15.0008C20.0002 15.553 19.5524 16.0007 19.0002 16.0007L8.00016 16C7.44787 16 7.00018 15.5522 7.00022 14.9999Z"
+                            fill-rule="evenodd" />
                     </svg>
                 </p-button>
             </div>
@@ -184,200 +87,105 @@
         </p>
 
         <div [hidden]="noFilterResults">
-            <ng-container
-                    *ngIf="policiesList && policiesList.length > 0; else noData"
-            >
+            <ng-container *ngIf="policiesList && policiesList.length > 0; else noData">
                 <div class="table-container">
                     <p-table [value]="policiesList">
                         <ng-template pTemplate="header">
                             <tr>
-                                <th
-                                        *ngIf="canDisplayColumn('name')"
-                                        class="header-cell-text"
-                                        pFrozenColumn
-                                        style="min-width: 140px; max-width: 150px;"
-                                >
+                                <th *ngIf="canDisplayColumn('name')" class="header-cell-text" pFrozenColumn
+                                    style="min-width: 140px; max-width: 150px;">
                                     Name
                                 </th>
-                                <th
-                                        *ngIf="canDisplayColumn('description')"
-                                        class="header-cell-text"
-                                        style="min-width: 140px; max-width: 150px;"
-                                >
+                                <th *ngIf="canDisplayColumn('description')" class="header-cell-text"
+                                    style="min-width: 140px; max-width: 150px;">
                                     Description
                                 </th>
-                                <th
-                                        *ngIf="canDisplayColumn('roles')"
-                                        class="header-cell-text"
-                                        style="min-width: 140px;"
-                                >
+                                <th *ngIf="canDisplayColumn('roles')" class="header-cell-text"
+                                    style="min-width: 140px;">
                                     Roles
                                 </th>
-                                <th
-                                        *ngIf="canDisplayColumn('topic')"
-                                        class="header-cell-text"
-                                        style="min-width: 140px;"
-                                >
+                                <th *ngIf="canDisplayColumn('topic')" class="header-cell-text"
+                                    style="min-width: 140px;">
                                     Topic
                                 </th>
-                                <th
-                                        *ngIf="canDisplayColumn('version')"
-                                        class="header-cell-text"
-                                        style="min-width: 140px;"
-                                >
+                                <th *ngIf="canDisplayColumn('version')" class="header-cell-text"
+                                    style="min-width: 140px;">
                                     Version
                                 </th>
-                                <th
-                                        *ngIf="canDisplayColumn('tags')"
-                                        class="header-cell-text"
-                                        style="min-width: 165px;"
-                                >
+                                <th *ngIf="canDisplayColumn('tags')" class="header-cell-text" style="min-width: 165px;">
                                     Tags
                                 </th>
-                                <th
-                                        *ngIf="canDisplayColumn('tokens')"
-                                        class="header-cell-text"
-                                        style="min-width: 140px;"
-                                >
+                                <th *ngIf="canDisplayColumn('tokens')" class="header-cell-text"
+                                    style="min-width: 140px;">
                                     Tokens
                                 </th>
-                                <th
-                                        *ngIf="canDisplayColumn('schemas')"
-                                        class="header-cell-text"
-                                        style="min-width: 140px;"
-                                >
+                                <th *ngIf="canDisplayColumn('schemas')" class="header-cell-text"
+                                    style="min-width: 140px;">
                                     Schemas
                                 </th>
-                                <th
-                                        *ngIf="canDisplayColumn('status')"
-                                        class="header-cell-text"
-                                        style="min-width: 140px;"
-                                >
+                                <th *ngIf="canDisplayColumn('status')" class="header-cell-text"
+                                    style="min-width: 140px;">
                                     Status
                                 </th>
-                                <th
-                                        *ngIf="canDisplayColumn('instance')"
-                                        class="header-cell-text"
-                                        style="min-width: 140px;"
-                                >
+                                <th *ngIf="canDisplayColumn('instance')" class="header-cell-text"
+                                    style="min-width: 140px;">
                                     Instance
                                 </th>
-                                <th
-                                        *ngIf="canDisplayColumn('operations')"
-                                        class="header-cell-text"
-                                        style="min-width: 140px;"
-                                >
+                                <th *ngIf="canDisplayColumn('operations')" class="header-cell-text"
+                                    style="min-width: 140px;">
                                     Operations
                                 </th>
                             </tr>
                         </ng-template>
                         <ng-template let-policy pTemplate="body">
                             <tr class="policy-grid-row">
-                                <td
-                                        *ngIf="canDisplayColumn('name')"
-                                        class="first-policy-grid-cell text-truncate"
-                                        pFrozenColumn
-                                        pTooltip="{{ policy.name }}"
-                                        style="min-width: 140px; max-width: 150px;"
-                                        tooltipPosition="top"
-                                >
+                                <td *ngIf="canDisplayColumn('name')" class="first-policy-grid-cell text-truncate"
+                                    pFrozenColumn pTooltip="{{ policy.name }}"
+                                    style="min-width: 140px; max-width: 150px;" tooltipPosition="top">
                                     {{ policy.name }}
                                 </td>
-                                <td
-                                        *ngIf="canDisplayColumn('description')"
-                                        class="text-truncate"
-                                        pTooltip="{{ policy.description }}"
-                                        style="min-width: 140px; max-width: 150px;"
-                                        tooltipPosition="top"
-                                >
+                                <td *ngIf="canDisplayColumn('description')" class="text-truncate"
+                                    pTooltip="{{ policy.description }}" style="min-width: 140px; max-width: 150px;"
+                                    tooltipPosition="top">
                                     {{ policy.description }}
                                 </td>
-                                <td
-                                        *ngIf="canDisplayColumn('roles')"
-                                        style="min-width: 140px;"
-                                >
+                                <td *ngIf="canDisplayColumn('roles')" style="min-width: 140px;">
                                     {{ policy.userRoles?.join(", ") }}
                                 </td>
-                                <td
-                                        *ngIf="canDisplayColumn('topic')"
-                                        style="min-width: 140px;"
-                                >
-                                    <hedera-explorer
-                                            [params]="policy.topicId"
-                                            type="topics"
-                                    >{{ policy.topicId }}
-                                    </hedera-explorer
-                                    >
-                                </td>
-                                <td
-                                        *ngIf="canDisplayColumn('version')"
-                                        style="min-width: 140px;"
-                                >
+                                <td *ngIf="canDisplayColumn('topic')" style="min-width: 140px;">
+                                    <hedera-explorer [params]="policy.topicId" type="topics">{{ policy.topicId }}
+                                    </hedera-explorer>
+                                </td>
+                                <td *ngIf="canDisplayColumn('version')" style="min-width: 140px;">
                                     {{ policy.version }}
                                 </td>
-                                <td
-                                        *ngIf="canDisplayColumn('tags')"
-                                        style="min-width: 165px;"
-                                >
-                                    <tags-explorer
-                                            [data]="policy._tags"
-                                            [entity]="tagEntity"
-                                            [owner]="owner"
-                                            [schemas]="tagSchemas"
-                                            [service]="tagsService"
-                                            [target]="policy.id"
-                                    ></tags-explorer>
-                                </td>
-                                <td
-                                        *ngIf="canDisplayColumn('tokens')"
-                                        style="min-width: 140px;"
-                                >
-                                    <a
-                                            [queryParams]="{ policy: policy.id }"
-                                            [routerLink]="['/tokens']"
-                                            class="grid-link-block"
-                                    >
-                                        <button
-                                                class="button secondary"
-                                                label="Open Tokens"
-                                                pButton
-                                        ></button>
+                                <td *ngIf="canDisplayColumn('tags')" style="min-width: 165px;">
+                                    <tags-explorer [data]="policy._tags" [entity]="tagEntity" [owner]="owner"
+                                        [schemas]="tagSchemas" [service]="tagsService"
+                                        [target]="policy.id"></tags-explorer>
+                                </td>
+                                <td *ngIf="canDisplayColumn('tokens')" style="min-width: 140px;">
+                                    <a [queryParams]="{ policy: policy.id }" [routerLink]="['/tokens']"
+                                        class="grid-link-block">
+                                        <button class="button secondary" label="Open Tokens" pButton></button>
                                     </a>
                                 </td>
-                                <td
-                                        *ngIf="canDisplayColumn('schemas')"
-                                        style="min-width: 140px;"
-                                >
-                                    <a
-                                            [queryParams]="{
+                                <td *ngIf="canDisplayColumn('schemas')" style="min-width: 140px;">
+                                    <a [queryParams]="{
                                 	    type: 'policy',
                                             topic: policy.topicId
-                                        }"
-                                            [routerLink]="['/schemas']"
-                                            class="grid-link-block"
-                                    >
-                                        <button
-                                                class="button secondary"
-                                                label="Open Schemas"
-                                                pButton
-                                        ></button>
+                                        }" [routerLink]="['/schemas']" class="grid-link-block">
+                                        <button class="button secondary" label="Open Schemas" pButton></button>
                                     </a>
                                 </td>
-                                <td
-                                        *ngIf="canDisplayColumn('status')"
-                                        style="min-width: 140px;"
-                                >
-                                    <div
-                                            *ngIf="role === 'USER'"
-                                            class="chip chip-color-{{
+                                <td *ngIf="canDisplayColumn('status')" style="min-width: 140px;">
+                                    <div *ngIf="role === 'USER'" class="chip chip-color-{{
                                             getColor(policy.status)
-                                        }}"
-                                    >
+                                        }}">
                                         {{ getLabelStatus(policy.status) }}
                                     </div>
                                     <div *ngIf="role === 'STANDARD_REGISTRY'">
-                                        <p-dropdown
-                                                (onChange)="
+                                        <p-dropdown (onChange)="
                                                 policy.status == 'DRAFT'
                                                     ? onPublishAction(
                                                           $event,
@@ -392,239 +200,134 @@
                                                           $event,
                                                           policy
                                                       )
-                                            "
-                                                *ngIf="
+                                            " *ngIf="
                                                 policy.status == 'DRAFT' ||
                                                 policy.status == 'DRY-RUN' ||
                                                 policy.status == 'PUBLISH_ERROR'
-                                            "
-                                                [(ngModel)]="publishMenuSelector"
-                                                [options]="
+                                            " [(ngModel)]="publishMenuSelector" [options]="
                                                 policy.status == 'DRAFT'
                                                     ? publishMenuOption
                                                     : policy.status == 'DRY-RUN'
                                                     ? draftMenuOption
                                                     : publishErrorMenuOption
-                                            "
-                                                [placeholder]="
+                                            " [placeholder]="
                                                 policy.status == 'DRAFT'
                                                     ? 'Draft'
                                                     : policy.status == 'DRY-RUN'
                                                     ? 'In Dry Run'
                                                     : 'Not published'
-                                            "
-                                                appendTo="body"
-                                                class="status-actions-dropdown"
-                                        >
-                                            <ng-template
-                                                    pTemplate="selectedItem"
-                                            >
+                                            " appendTo="body" class="status-actions-dropdown">
+                                            <ng-template pTemplate="selectedItem">
                                                 {{
-                                                    policy.status == "DRAFT"
-                                                        ? "Draft"
-                                                        : policy.status ==
-                                                        "DRY-RUN"
-                                                            ? "In Dry Run"
-                                                            : "Not published"
+                                                policy.status == "DRAFT"
+                                                ? "Draft"
+                                                : policy.status ==
+                                                "DRY-RUN"
+                                                ? "In Dry Run"
+                                                : "Not published"
                                                 }}
                                             </ng-template>
-                                            <ng-template
-                                                let-option
-                                                pTemplate="item"
-                                            >
+                                            <ng-template let-option pTemplate="item">
                                                 <div>
-                                                    <div
-                                                            class="dropdown-item-title"
-                                                    >
+                                                    <div class="dropdown-item-title">
                                                         {{ option.title }}
                                                     </div>
-                                                    <span
-                                                            class="dropdown-item-description"
-                                                    >{{
-                                                            option.description
-                                                        }}</span
-                                                    >
+                                                    <span class="dropdown-item-description">{{
+                                                        option.description
+                                                        }}</span>
                                                 </div>
                                             </ng-template>
                                         </p-dropdown>
-                                        <div
-                                                *ngIf="policy.status == 'PUBLISH'"
-                                                class="published-status"
-                                        >
+                                        <div *ngIf="policy.status == 'PUBLISH'" class="published-status">
                                             Published
                                         </div>
                                     </div>
                                 </td>
-                                <td
-                                        *ngIf="canDisplayColumn('instance')"
-                                        style="min-width: 140px;"
-                                >
-                                    <div
-                                            *ngIf="policy.status != 'DRAFT'"
-                                            class="commands-line"
-                                    >
-                                        <div
-                                                *ngIf="role === 'USER'"
-                                                style="width: 85px;"
-                                        >
+                                <td *ngIf="canDisplayColumn('instance')" style="min-width: 140px;">
+                                    <div *ngIf="policy.status != 'DRAFT'" class="commands-line">
+                                        <div *ngIf="role === 'USER'" style="width: 85px;">
                                             <!-- todo condition -->
-                                            <button
-                                                    [label]="
+                                            <button [label]="
                                                     policy.status == 'PUBLISH'
                                                         ? 'Open'
                                                         : 'Dry run'
-                                                "
-                                                    [routerLink]="[
+                                                " [routerLink]="[
                                                     '/policy-viewer',
                                                     policy.id
-                                                ]"
-                                                    class="p-button btn-go-policy"
-                                                    pButton
-                                                    type="button"
-                                            ></button>
-                                        </div>
-                                        <div
-                                                *ngIf="role === 'STANDARD_REGISTRY'"
-                                        >
-                                            <a
-                                                    [routerLink]="[
+                                                ]" class="p-button btn-go-policy" pButton type="button"></button>
+                                        </div>
+                                        <div *ngIf="role === 'STANDARD_REGISTRY'">
+                                            <a [routerLink]="[
                                                     '/policy-viewer',
                                                     policy.id
-                                                ]"
-                                                    class="grid-link-block"
-                                            >
-                                                <button
-                                                        class="button secondary"
-                                                        icon="pi pi-chevron-right"
-                                                        iconPos="right"
-                                                        label="Register"
-                                                        pButton
-                                                ></button>
+                                                ]" class="grid-link-block">
+                                                <button class="button secondary" icon="pi pi-chevron-right"
+                                                    iconPos="right" label="Register" pButton></button>
                                             </a>
                                         </div>
                                         <div *ngIf="role === 'USER'">
-                                            <button
-                                                    (click)="
+                                            <button (click)="
                                                     createMultiPolicy(policy)
-                                                "
-                                                    [label]="
+                                                " [label]="
                                                     policy.multiPolicyStatus
                                                         ? 'Show Multi Policy'
                                                         : 'Create Multi Policy'
-                                                "
-                                                    class="p-button-outlined btn-create-multipolicy"
-                                                    pButton
-                                                    type="button"
-                                            ></button>
-                                            <div
-                                                    *ngIf="
+                                                " class="p-button-outlined btn-create-multipolicy" pButton
+                                                type="button"></button>
+                                            <div *ngIf="
                                                     policy.status == 'DRY-RUN'
-                                                "
-                                                    class="btn-icon-delete-des"
-                                            >
+                                                " class="btn-icon-delete-des">
                                                 <mat-icon>share</mat-icon>
                                             </div>
                                         </div>
                                     </div>
                                 </td>
-                                <td
-                                        *ngIf="canDisplayColumn('operations')"
-                                        class="last-policy-grid-cell"
-                                        style="min-width: 140px;"
-                                >
+                                <td *ngIf="canDisplayColumn('operations')" class="last-policy-grid-cell"
+                                    style="min-width: 140px;">
                                     <div class="commands-line">
-                                        <div
-                                                [queryParams]="{
+                                        <div [queryParams]="{
                                                 policyId: policy.id
-                                            }"
-                                                [routerLink]="[
+                                            }" [routerLink]="[
                                                 '/policy-configuration'
-                                            ]"
-                                                class="btn-icon-edit"
-                                                matTooltip="Policy configuration"
-                                                matTooltipClass="guardian-tooltip"
-                                                matTooltipHideDelay="100"
-                                                matTooltipPosition="above"
-                                                matTooltipShowDelay="500"
-                                        >
-                                            <svg
-                                                    class="opacity-icon"
-                                                    fill="none"
-                                                    height="24"
-                                                    viewBox="0 0 24 24"
-                                                    width="24"
-                                                    xmlns="http://www.w3.org/2000/svg"
-                                            >
-                                                <path
-                                                        class="primary-color"
-                                                        clip-rule="evenodd"
-                                                        d="M16.5084 6.31676C16.8031 6.03714 17.1971 5.8857 17.6038 5.89575C18.0105 5.9058 18.3966 6.07652 18.677 6.37035C18.9574 6.66418 19.1093 7.05705 19.0992 7.46253C19.0892 7.86802 18.9179 8.25291 18.6232 8.53252L8.08714 18.5537L5.37201 18.9094L6.48508 15.8059L16.5075 6.31771L16.5084 6.31676ZM20.0522 5.0628C19.4242 4.40569 18.5605 4.02384 17.6505 4.00108C16.7405 3.97832 15.8586 4.3165 15.1984 4.94139L5.00859 14.586C4.90058 14.6882 4.81814 14.8143 4.7679 14.9541L3.05549 19.7318C3.00064 19.8848 2.98614 20.0494 3.01339 20.2096C3.04063 20.3698 3.10871 20.5204 3.21109 20.6468C3.31346 20.7733 3.44671 20.8714 3.59804 20.9317C3.74938 20.9921 3.91373 21.0126 4.07533 20.9915L8.64177 20.3939C8.84179 20.3679 9.02835 20.2792 9.17452 20.1406L19.9351 9.90599C20.5946 9.27903 20.9773 8.4166 20.999 7.50836C21.0208 6.60012 20.6808 5.72045 20.0522 5.0628ZM13.466 19.1029C13.2137 19.1029 12.9717 19.2029 12.7933 19.3808C12.6149 19.5586 12.5147 19.7999 12.5147 20.0515C12.5147 20.303 12.6149 20.5443 12.7933 20.7222C12.9717 20.9001 13.2137 21 13.466 21H19.1741C19.4264 21 19.6684 20.9001 19.8468 20.7222C20.0252 20.5443 20.1254 20.303 20.1254 20.0515C20.1254 19.7999 20.0252 19.5586 19.8468 19.3808C19.6684 19.2029 19.4264 19.1029 19.1741 19.1029H13.466Z"
-                                                        fill="#23252E"
-                                                        fill-rule="evenodd"
-                                                />
+                                            ]" class="btn-icon-edit" matTooltip="Policy configuration"
+                                            matTooltipClass="guardian-tooltip" matTooltipHideDelay="100"
+                                            matTooltipPosition="above" matTooltipShowDelay="500">
+                                            <svg class="opacity-icon" fill="none" height="24" viewBox="0 0 24 24"
+                                                width="24" xmlns="http://www.w3.org/2000/svg">
+                                                <path class="primary-color" clip-rule="evenodd"
+                                                    d="M16.5084 6.31676C16.8031 6.03714 17.1971 5.8857 17.6038 5.89575C18.0105 5.9058 18.3966 6.07652 18.677 6.37035C18.9574 6.66418 19.1093 7.05705 19.0992 7.46253C19.0892 7.86802 18.9179 8.25291 18.6232 8.53252L8.08714 18.5537L5.37201 18.9094L6.48508 15.8059L16.5075 6.31771L16.5084 6.31676ZM20.0522 5.0628C19.4242 4.40569 18.5605 4.02384 17.6505 4.00108C16.7405 3.97832 15.8586 4.3165 15.1984 4.94139L5.00859 14.586C4.90058 14.6882 4.81814 14.8143 4.7679 14.9541L3.05549 19.7318C3.00064 19.8848 2.98614 20.0494 3.01339 20.2096C3.04063 20.3698 3.10871 20.5204 3.21109 20.6468C3.31346 20.7733 3.44671 20.8714 3.59804 20.9317C3.74938 20.9921 3.91373 21.0126 4.07533 20.9915L8.64177 20.3939C8.84179 20.3679 9.02835 20.2792 9.17452 20.1406L19.9351 9.90599C20.5946 9.27903 20.9773 8.4166 20.999 7.50836C21.0208 6.60012 20.6808 5.72045 20.0522 5.0628ZM13.466 19.1029C13.2137 19.1029 12.9717 19.2029 12.7933 19.3808C12.6149 19.5586 12.5147 19.7999 12.5147 20.0515C12.5147 20.303 12.6149 20.5443 12.7933 20.7222C12.9717 20.9001 13.2137 21 13.466 21H19.1741C19.4264 21 19.6684 20.9001 19.8468 20.7222C20.0252 20.5443 20.1254 20.303 20.1254 20.0515C20.1254 19.7999 20.0252 19.5586 19.8468 19.3808C19.6684 19.2029 19.4264 19.1029 19.1741 19.1029H13.466Z"
+                                                    fill="#23252E" fill-rule="evenodd" />
                                             </svg>
                                         </div>
-                                        <div
-                                                (click)="exportPolicy(policy.id)"
-                                                class="operations-icon-container"
-                                                matTooltip="Export Policy"
-                                                matTooltipClass="guardian-tooltip"
-                                                matTooltipHideDelay="100"
-                                                matTooltipPosition="above"
-                                                matTooltipShowDelay="500"
-                                        >
-                                            <svg
-                                                    class="opacity-icon"
-                                                    fill="none"
-                                                    height="24"
-                                                    viewBox="0 0 24 24"
-                                                    width="24"
-                                                    xmlns="http://www.w3.org/2000/svg"
-                                            >
-                                                <path
-                                                        class="primary-color"
-                                                        clip-rule="evenodd"
-                                                        d="M11.0001 15C11.0001 15.5523 11.4478 16 12.0001 16C12.5524 16 13.0001 15.5523 13.0001 15V6.41418L15.293 8.70715C15.6836 9.09768 16.3167 9.09768 16.7073 8.70715C17.0978 8.31663 17.0978 7.68346 16.7073 7.29294L12.7073 3.29294L12.7072 3.29295C12.5263 3.11195 12.2762 3 12.0001 3C11.7239 3 11.4739 3.11195 11.2929 3.29295L11.2929 3.29294L7.29289 7.29294C6.90237 7.68346 6.90237 8.31663 7.29289 8.70715C7.68342 9.09768 8.31658 9.09768 8.70711 8.70715L11.0001 6.41419V15ZM5 14.5C5 13.9477 4.55228 13.5 4 13.5C3.44772 13.5 3 13.9477 3 14.5V18C3 19.6569 4.34315 21 6 21H18C19.6569 21 21 19.6569 21 18V14.5C21 13.9477 20.5523 13.5 20 13.5C19.4477 13.5 19 13.9477 19 14.5V18C19 18.5523 18.5523 19 18 19H6C5.44772 19 5 18.5523 5 18V14.5Z"
-                                                        fill="#23252E"
-                                                        fill-rule="evenodd"
-                                                />
+                                        <div (click)="exportPolicy(policy.id)" class="operations-icon-container"
+                                            matTooltip="Export Policy" matTooltipClass="guardian-tooltip"
+                                            matTooltipHideDelay="100" matTooltipPosition="above"
+                                            matTooltipShowDelay="500">
+                                            <svg class="opacity-icon" fill="none" height="24" viewBox="0 0 24 24"
+                                                width="24" xmlns="http://www.w3.org/2000/svg">
+                                                <path class="primary-color" clip-rule="evenodd"
+                                                    d="M11.0001 15C11.0001 15.5523 11.4478 16 12.0001 16C12.5524 16 13.0001 15.5523 13.0001 15V6.41418L15.293 8.70715C15.6836 9.09768 16.3167 9.09768 16.7073 8.70715C17.0978 8.31663 17.0978 7.68346 16.7073 7.29294L12.7073 3.29294L12.7072 3.29295C12.5263 3.11195 12.2762 3 12.0001 3C11.7239 3 11.4739 3.11195 11.2929 3.29295L11.2929 3.29294L7.29289 7.29294C6.90237 7.68346 6.90237 8.31663 7.29289 8.70715C7.68342 9.09768 8.31658 9.09768 8.70711 8.70715L11.0001 6.41419V15ZM5 14.5C5 13.9477 4.55228 13.5 4 13.5C3.44772 13.5 3 13.9477 3 14.5V18C3 19.6569 4.34315 21 6 21H18C19.6569 21 21 19.6569 21 18V14.5C21 13.9477 20.5523 13.5 20 13.5C19.4477 13.5 19 13.9477 19 14.5V18C19 18.5523 18.5523 19 18 19H6C5.44772 19 5 18.5523 5 18V14.5Z"
+                                                    fill="#23252E" fill-rule="evenodd" />
                                             </svg>
                                         </div>
-                                        <div
-                                                (click)="
+                                        <div (click)="
                                                policy.status ==='DRAFT' ? deletePolicy(
                                                     policy.id,
                                                     policy.previousVersion
                                                 ) : null
-                                            "
-                                                class="operations-icon-container"
-                                                matTooltip="Delete Policy"
-                                                matTooltipClass="guardian-tooltip"
-                                                matTooltipHideDelay="100"
-                                                matTooltipPosition="above"
-                                                matTooltipShowDelay="500"
-                                        >
-                                            <svg
-                                                    class="opacity-icon"
-                                                    fill="none"
-                                                    height="24"
-                                                    viewBox="0 0 24 24"
-                                                    width="24"
-                                                    xmlns="http://www.w3.org/2000/svg"
-                                            >
-                                                <path
-                                                        [class.disabled-color]="
+                                            " class="operations-icon-container" matTooltip="Delete Policy"
+                                            matTooltipClass="guardian-tooltip" matTooltipHideDelay="100"
+                                            matTooltipPosition="above" matTooltipShowDelay="500">
+                                            <svg class="opacity-icon" fill="none" height="24" viewBox="0 0 24 24"
+                                                width="24" xmlns="http://www.w3.org/2000/svg">
+                                                <path [class.disabled-color]="
                                                         policy.status ===
                                                             'DRY-RUN' ||
                                                         policy.status ===
                                                             'PUBLISH'
-                                                    "
-                                                        class="accent-color-red"
-                                                        clip-rule="evenodd"
-                                                        d="M10 4C9.44771 4 9 4.44771 9 5V6H15V5C15 4.44771 14.5523 4 14 4H10ZM17 6V5C17 3.34315 15.6569 2 14 2H10C8.34315 2 7 3.34315 7 5V6H5C4.44772 6 4 6.44771 4 7C4 7.55228 4.44772 8 5 8V18C5 19.6569 6.34315 21 8 21H16C17.6569 21 19 19.6569 19 18V8C19.5523 8 20 7.55228 20 7C20 6.44771 19.5523 6 19 6H17ZM17 8H7V18C7 18.5523 7.4477 19 8 19H16C16.5523 19 17 18.5523 17 18V8ZM10 10C10.5523 10 11 10.4477 11 11V16C11 16.5523 10.5523 17 10 17C9.44772 17 9 16.5523 9 16V11C9 10.4477 9.44772 10 10 10ZM14 10C14.5523 10 15 10.4477 15 11V16C15 16.5523 14.5523 17 14 17C13.4477 17 13 16.5523 13 16V11C13 10.4477 13.4477 10 14 10Z"
-                                                        fill="#FF432A"
-                                                        fill-rule="evenodd"
-                                                />
+                                                    " class="accent-color-red" clip-rule="evenodd"
+                                                    d="M10 4C9.44771 4 9 4.44771 9 5V6H15V5C15 4.44771 14.5523 4 14 4H10ZM17 6V5C17 3.34315 15.6569 2 14 2H10C8.34315 2 7 3.34315 7 5V6H5C4.44772 6 4 6.44771 4 7C4 7.55228 4.44772 8 5 8V18C5 19.6569 6.34315 21 8 21H16C17.6569 21 19 19.6569 19 18V8C19.5523 8 20 7.55228 20 7C20 6.44771 19.5523 6 19 6H17ZM17 8H7V18C7 18.5523 7.4477 19 8 19H16C16.5523 19 17 18.5523 17 18V8ZM10 10C10.5523 10 11 10.4477 11 11V16C11 16.5523 10.5523 17 10 17C9.44772 17 9 16.5523 9 16V11C9 10.4477 9.44772 10 10 10ZM14 10C14.5523 10 15 10.4477 15 11V16C15 16.5523 14.5523 17 14 17C13.4477 17 13 16.5523 13 16V11C13 10.4477 13.4477 10 14 10Z"
+                                                    fill="#FF432A" fill-rule="evenodd" />
                                             </svg>
                                         </div>
                                     </div>
@@ -633,83 +336,27 @@
                         </ng-template>
                     </p-table>
                 </div>
-                <div class="table-paginator">
-                    <span>Items per page:</span>
-                    <p-dropdown
-                            (onChange)="newOnPage()"
-                            [(ngModel)]="pageSize"
-                            [options]="[10, 25, 50, 100]"
-                    ></p-dropdown>
-                    <span class="color-grey-6"
-                    >{{ pageIndex * pageSize + 1 }} –
-                        {{
-                            pageIndex * pageSize + pageSize > policiesCount
-                                ? policiesCount
-                                : pageIndex * pageSize + pageSize
-                        }}
-                        of {{ policiesCount }}</span
-                    >
-                    <div class="flex">
-                        <svg
-                                (click)="movePageIndex(-1)"
-                                fill="none"
-                                height="24"
-                                viewBox="0 0 24 24"
-                                width="24"
-                                xmlns="http://www.w3.org/2000/svg"
-                        >
-                            <path
-                                    d="M15.2828 5.68906C14.8923 5.29856 14.2591 5.29856 13.8686 5.68906L8.98115 10.5813C8.20075 11.3625 8.20106 12.6283 8.98184 13.4091L13.8722 18.2994C14.2627 18.6899 14.8959 18.6899 15.2864 18.2994C15.677 17.9089 15.677 17.2757 15.2864 16.8852L11.1008 12.6996C10.7103 12.309 10.7103 11.6759 11.1008 11.2854L15.2828 7.10326C15.6733 6.71276 15.6733 6.07956 15.2828 5.68906Z"
-                                    fill="#848FA9"
-                            />
-                        </svg>
-                        <svg
-                                (click)="movePageIndex(+1)"
-                                fill="none"
-                                height="24"
-                                viewBox="0 0 24 24"
-                                width="24"
-                                xmlns="http://www.w3.org/2000/svg"
-                        >
-                            <path
-                                    d="M8.6926 5.68907C9.0831 5.29857 9.7163 5.29857 10.1068 5.68907L14.9942 10.5813C15.7746 11.3625 15.7743 12.6283 14.9936 13.4091L10.1032 18.2994C9.7127 18.6899 9.0795 18.6899 8.689 18.2994C8.2984 17.9089 8.2984 17.2757 8.689 16.8852L12.8746 12.6996C13.2651 12.309 13.2651 11.6759 12.8746 11.2854L8.6926 7.10327C8.3021 6.71277 8.3021 6.07957 8.6926 5.68907Z"
-                                    fill="#848FA9"
-                            />
-                        </svg>
-                    </div>
-                </div>
+
+                <app-paginator 
+                    [pageIndex]="pageIndex" 
+                    [pageSize]="pageSize" 
+                    [length]="policiesCount"
+                    (page)="onPage($event)"
+                ></app-paginator>
+
             </ng-container>
         </div>
     </ng-container>
 </div>
 
 <mat-menu #policyMenu="matMenu">
-    <ng-template
-            let-id="id"
-            let-status="status"
-            let-version="previousVersion"
-            matMenuContent
-    >
-        <button
-                (click)="exportPolicy(id)"
-                class="policy-menu-btn"
-                mat-menu-item
-        >
+    <ng-template let-id="id" let-status="status" let-version="previousVersion" matMenuContent>
+        <button (click)="exportPolicy(id)" class="policy-menu-btn" mat-menu-item>
             <mat-icon>import_export</mat-icon>
             <span>Export policy</span>
         </button>
-
         <div class="policy-menu-delimiter"></div>
-<<<<<<< HEAD
-        <button
-                (click)="searchPolicy(id)"
-                class="policy-menu-btn"
-                mat-menu-item
-        >
-=======
-
-        <button mat-menu-item (click)="searchPolicy(id)" class="policy-menu-btn">
->>>>>>> ca3398bf
+        <button (click)="searchPolicy(id)" class="policy-menu-btn" mat-menu-item>
             <mat-icon>search</mat-icon>
             <span>Search policies</span>
         </button>
@@ -717,35 +364,17 @@
             <mat-icon>cloud</mat-icon>
             <span>Search policies</span>
         </button>
-        <button
-                (click)="comparePolicy(id)"
-                class="policy-menu-btn"
-                mat-menu-item
-        >
+        <button (click)="comparePolicy(id)" class="policy-menu-btn" mat-menu-item>
             <mat-icon>compare</mat-icon>
             <span>Compare policies</span>
         </button>
-
         <div class="policy-menu-delimiter"></div>
-<<<<<<< HEAD
-        <button
-                (click)="deletePolicy(id, version)"
-                *ngIf="status === 'DRAFT'"
-                class="policy-menu-btn-del"
-                mat-menu-item
-        >
-=======
-
-        <button *ngIf="status == 'DRAFT'" mat-menu-item (click)="deletePolicy(id, version)" class="policy-menu-btn-del">
->>>>>>> ca3398bf
+        <button (click)="deletePolicy(id, version)" *ngIf="status === 'DRAFT'" class="policy-menu-btn-del"
+            mat-menu-item>
             <mat-icon>delete</mat-icon>
             <span>Delete policy</span>
         </button>
-        <button
-                *ngIf="status !== 'DRAFT'"
-                class="policy-menu-btn-des"
-                mat-menu-item
-        >
+        <button *ngIf="status !== 'DRAFT'" class="policy-menu-btn-des" mat-menu-item>
             <mat-icon>delete</mat-icon>
             <span>Delete policy</span>
         </button>
@@ -754,19 +383,10 @@
 
 <ng-template #noData>
     <div class="not-exist">
-        <svg
-                fill="none"
-                height="32"
-                viewBox="0 0 32 32"
-                width="32"
-                xmlns="http://www.w3.org/2000/svg"
-        >
-            <path
-                    class="disabled-color"
-                    clip-rule="evenodd"
-                    d="M2.66699 8C2.66699 6.89543 3.56243 6 4.66699 6C5.77156 6 6.66699 6.89543 6.66699 8C6.66699 9.10457 5.77156 10 4.66699 10C3.56243 10 2.66699 9.10457 2.66699 8ZM9.33366 8.00082C9.3337 7.26444 9.93069 6.66752 10.6671 6.66756L28.0004 6.66852C28.7368 6.66856 29.3337 7.26555 29.3337 8.00193C29.3336 8.73831 28.7366 9.33523 28.0002 9.33519L10.6669 9.33423C9.93054 9.33419 9.33362 8.7372 9.33366 8.00082ZM2.66699 16C2.66699 14.8956 3.56236 14 4.66699 14C5.77163 14 6.66699 14.8956 6.66699 16C6.66699 17.1044 5.77163 18 4.66699 18C3.56236 18 2.66699 17.1044 2.66699 16ZM9.33366 16.0009C9.3337 15.2645 9.93069 14.6676 10.6671 14.6676L28.0004 14.6687C28.7368 14.6687 29.3337 15.2657 29.3337 16.0021C29.3336 16.7385 28.7366 17.3354 28.0002 17.3353L10.6669 17.3343C9.93053 17.3342 9.33361 16.7372 9.33366 16.0009ZM2.66699 24C2.66699 22.8956 3.56236 22 4.66699 22C5.77163 22 6.66699 22.8956 6.66699 24C6.66699 25.1044 5.77163 26 4.66699 26C3.56236 26 2.66699 25.1044 2.66699 24ZM9.33366 24.0009C9.3337 23.2645 9.93069 22.6676 10.6671 22.6676L28.0004 22.6687C28.7368 22.6687 29.3337 23.2657 29.3337 24.0021C29.3336 24.7385 28.7366 25.3354 28.0002 25.3353L10.6669 25.3343C9.93053 25.3342 9.33361 24.7372 9.33366 24.0009Z"
-                    fill-rule="evenodd"
-            />
+        <svg fill="none" height="32" viewBox="0 0 32 32" width="32" xmlns="http://www.w3.org/2000/svg">
+            <path class="disabled-color" clip-rule="evenodd"
+                d="M2.66699 8C2.66699 6.89543 3.56243 6 4.66699 6C5.77156 6 6.66699 6.89543 6.66699 8C6.66699 9.10457 5.77156 10 4.66699 10C3.56243 10 2.66699 9.10457 2.66699 8ZM9.33366 8.00082C9.3337 7.26444 9.93069 6.66752 10.6671 6.66756L28.0004 6.66852C28.7368 6.66856 29.3337 7.26555 29.3337 8.00193C29.3336 8.73831 28.7366 9.33523 28.0002 9.33519L10.6669 9.33423C9.93054 9.33419 9.33362 8.7372 9.33366 8.00082ZM2.66699 16C2.66699 14.8956 3.56236 14 4.66699 14C5.77163 14 6.66699 14.8956 6.66699 16C6.66699 17.1044 5.77163 18 4.66699 18C3.56236 18 2.66699 17.1044 2.66699 16ZM9.33366 16.0009C9.3337 15.2645 9.93069 14.6676 10.6671 14.6676L28.0004 14.6687C28.7368 14.6687 29.3337 15.2657 29.3337 16.0021C29.3336 16.7385 28.7366 17.3354 28.0002 17.3353L10.6669 17.3343C9.93053 17.3342 9.33361 16.7372 9.33366 16.0009ZM2.66699 24C2.66699 22.8956 3.56236 22 4.66699 22C5.77163 22 6.66699 22.8956 6.66699 24C6.66699 25.1044 5.77163 26 4.66699 26C3.56236 26 2.66699 25.1044 2.66699 24ZM9.33366 24.0009C9.3337 23.2645 9.93069 22.6676 10.6671 22.6676L28.0004 22.6687C28.7368 22.6687 29.3337 23.2657 29.3337 24.0021C29.3336 24.7385 28.7366 25.3354 28.0002 25.3353L10.6669 25.3343C9.93053 25.3342 9.33361 24.7372 9.33366 24.0009Z"
+                fill-rule="evenodd" />
         </svg>
         <span class="info-text-strong">There were no Policies created yet</span>
         <span class="info-text">Please create new policy to see the data</span>
