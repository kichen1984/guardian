import { NgModule } from '@angular/core';
import { CommonModule } from '@angular/common';
import { MaterialModule } from 'src/app/material.module';
import { FormsModule } from '@angular/forms';
import { CommonPropertiesComponent } from './policy-configuration/common-properties/common-properties.component';
import { DocumentSourceComponent } from './policy-configuration/blocks/documents/document-viewer-config/document-viewer-config.component';
import { ActionConfigComponent } from './policy-configuration/blocks/main/action-config/action-config.component';
import { PolicyConfigurationComponent } from './policy-configuration/policy-configuration/policy-configuration.component';
import { ContainerConfigComponent } from './policy-configuration/blocks/main/container-config/container-config.component';
import { RequestConfigComponent } from './policy-configuration/blocks/documents/request-config/request-config.component';
import { PolicyPropertiesComponent } from './policy-configuration/policy-properties/policy-properties.component';
import { MintConfigComponent } from './policy-configuration/blocks/tokens/mint-config/mint-config.component';
import { SendConfigComponent } from './policy-configuration/blocks/documents/send-config/send-config.component';
import { ExternalDataConfigComponent } from './policy-configuration/blocks/documents/external-data-config/external-data-config.component';
import { AggregateConfigComponent } from './policy-configuration/blocks/documents/aggregate-config/aggregate-config.component';
import { InformationConfigComponent } from './policy-configuration/blocks/main/information-config/information-config.component';
import { RolesConfigComponent } from './policy-configuration/blocks/main/roles-config/roles-config.component';
import { FiltersAddonConfigComponent } from './policy-configuration/blocks/documents/filters-addon-config/filters-addon-config.component';
import { SourceAddonConfigComponent } from './policy-configuration/blocks/documents/source-addon-config/source-addon-config.component';
import { TreeFlatOverview } from './helpers/tree-flat-overview/tree-flat-overview';
import { CodemirrorModule } from '@ctrl/ngx-codemirror';
import { PolicyViewerComponent } from './policy-viewer/policy-viewer/policy-viewer.component';
import { DialogBlock } from './policy-viewer/dialog-block/dialog-block.component';
import { RequestDocumentBlockComponent } from './policy-viewer/blocks/request-document-block/request-document-block.component';
import { DocumentsSourceBlockComponent } from './policy-viewer/blocks/documents-source-block/documents-source-block.component';
import { ContainerBlockComponent } from './policy-viewer/blocks/container-block/container-block.component';
import { InformationBlockComponent } from './policy-viewer/blocks/information-block/information-block.component';
import { RenderBlockComponent } from './policy-viewer/render-block/render-block.component.ts';
import { ActionBlockComponent } from './policy-viewer/blocks/action-block/action-block.component';
import { DocumentDialogBlock } from './policy-viewer/blocks/document-dialog-block/document-dialog-block.component';
import { StepBlockComponent } from './policy-viewer/blocks/step-block/step-block.component';
import { RolesBlockComponent } from './policy-viewer/blocks/roles-block/roles-block.component';
import { FiltersAddonBlockComponent } from './policy-viewer/blocks/filters-addon-block/filters-addon-block.component';
import { HelpIcon } from './helpers/help-icon/help-icon.component';
import { SchemaEngineModule } from '../schema-engine/schema-engine.module';
import { AppRoutingModule } from '../app-routing.module';
import { RegisteredBlocks } from './registered-blocks';
import { DragDropModule } from '@angular/cdk/drag-drop';
import { SavePolicyDialog } from './helpers/save-policy-dialog/save-policy-dialog.component';
import { ImportPolicyDialog } from './helpers/import-policy-dialog/import-policy-dialog.component';
import { PreviewPolicyDialog } from './helpers/preview-policy-dialog/preview-policy-dialog.component';
import { ExportPolicyDialog } from './helpers/export-policy-dialog/export-policy-dialog.component';
import { CalculateConfigComponent } from './policy-configuration/blocks/calculate/calculate-config/calculate-config.component';
import { CalculateMathConfigComponent } from './policy-configuration/blocks/calculate/calculate-math-config/calculate-math-config.component';
import { JsonPropertiesComponent } from './policy-configuration/json-properties/json-properties.component';
import { ReportBlockComponent } from './policy-viewer/blocks/report-block/report-block.component';
import { ReportItemConfigComponent } from './policy-configuration/blocks/report/report-item-config/report-item-config.component';
import { PaginationAddonBlockComponent } from './policy-viewer/blocks/pagination-addon-block/pagination-addon-block.component';
import { ReassigningConfigComponent } from './policy-configuration/blocks/documents/reassigning-config/reassigning-config.component';
import { CommonComponentsModule } from '../common-components.module';
import { CronConfigDialog } from './helpers/cron-config-dialog/cron-config-dialog.component';
import { TimerConfigComponent } from './policy-configuration/blocks/documents/timer-config/timer-config.component';
import { CustomLogicConfigComponent } from './policy-configuration/blocks/calculate/custom-logic-config/custom-logic-config.component';
import { CodeEditorDialogComponent } from './helpers/code-editor-dialog/code-editor-dialog.component';
import { SwitchConfigComponent } from './policy-configuration/blocks/main/switch-config/switch-config.component';
import { ConfirmationDialog } from './policy-viewer/blocks/confirmation-dialog/confirmation-dialog.component';
import { RevokeConfigComponent } from './policy-configuration/blocks/documents/revoke-config/revoke-config.component';
import { EventsOverview } from './helpers/events-overview/events-overview';
import { ButtonConfigComponent } from './policy-configuration/blocks/main/button-config/button-config.component';
import { ButtonBlockComponent } from './policy-viewer/blocks/button-block/button-block.component';
<<<<<<< HEAD
import { TokenActionConfigComponent } from './policy-configuration/blocks/tokens/token-action-config/token-action-config.component';
=======
import { DocumentValidatorConfigComponent } from './policy-configuration/blocks/documents/document-validator-config/document-validator-config.component';
>>>>>>> 16d21ee3

@NgModule({
    declarations: [
        PolicyConfigurationComponent,
        DocumentSourceComponent,
        CommonPropertiesComponent,
        ActionConfigComponent,
        ContainerConfigComponent,
        RequestConfigComponent,
        PolicyPropertiesComponent,
        MintConfigComponent,
        SendConfigComponent,
        ExternalDataConfigComponent,
        AggregateConfigComponent,
        InformationConfigComponent,
        RolesConfigComponent,
        FiltersAddonConfigComponent,
        SourceAddonConfigComponent,
        TreeFlatOverview,
        ActionBlockComponent,
        RequestDocumentBlockComponent,
        ContainerBlockComponent,
        DocumentsSourceBlockComponent,
        PolicyViewerComponent,
        RenderBlockComponent,
        DialogBlock,
        DocumentDialogBlock,
        InformationBlockComponent,
        StepBlockComponent,
        RolesBlockComponent,
        PaginationAddonBlockComponent,
        FiltersAddonBlockComponent,
        HelpIcon,
        SavePolicyDialog,
        ImportPolicyDialog,
        PreviewPolicyDialog,
        ExportPolicyDialog,
        CalculateConfigComponent,
        CalculateMathConfigComponent,
        JsonPropertiesComponent,
        ReportBlockComponent,
        ReportItemConfigComponent,
        ReassigningConfigComponent,
        CronConfigDialog,
        TimerConfigComponent,
        CustomLogicConfigComponent,
        CodeEditorDialogComponent,
        SwitchConfigComponent,
        EventsOverview,
        ConfirmationDialog,
        RevokeConfigComponent,
        ButtonConfigComponent,
        ButtonBlockComponent,
<<<<<<< HEAD
        TokenActionConfigComponent
=======
        DocumentValidatorConfigComponent
>>>>>>> 16d21ee3
    ],
    imports: [
        CommonModule,
        FormsModule,
        CommonComponentsModule,
        CodemirrorModule,
        MaterialModule,
        SchemaEngineModule,
        AppRoutingModule,
        DragDropModule
    ],
    exports: [
        ButtonBlockComponent,
        ButtonConfigComponent,
        RevokeConfigComponent,
        PolicyConfigurationComponent,
        DocumentSourceComponent,
        CommonPropertiesComponent,
        ActionConfigComponent,
        ContainerConfigComponent,
        RequestConfigComponent,
        PolicyPropertiesComponent,
        MintConfigComponent,
        SendConfigComponent,
        ExternalDataConfigComponent,
        AggregateConfigComponent,
        InformationConfigComponent,
        RolesConfigComponent,
        FiltersAddonConfigComponent,
        SourceAddonConfigComponent,
        TreeFlatOverview,
        ActionBlockComponent,
        RequestDocumentBlockComponent,
        ContainerBlockComponent,
        DocumentsSourceBlockComponent,
        PolicyViewerComponent,
        RenderBlockComponent,
        DialogBlock,
        DocumentDialogBlock,
        InformationBlockComponent,
        StepBlockComponent,
        RolesBlockComponent,
        FiltersAddonBlockComponent,
        HelpIcon,
        SavePolicyDialog,
        SchemaEngineModule,
        PreviewPolicyDialog,
        ExportPolicyDialog,
        CalculateConfigComponent,
        CalculateMathConfigComponent,
        JsonPropertiesComponent,
        ReassigningConfigComponent,
        CronConfigDialog,
        EventsOverview,
<<<<<<< HEAD
        TokenActionConfigComponent
=======
        DocumentValidatorConfigComponent
>>>>>>> 16d21ee3
    ],
    providers: [
        RegisteredBlocks
    ]
})
export class PolicyEngineModule { }<|MERGE_RESOLUTION|>--- conflicted
+++ resolved
@@ -58,11 +58,8 @@
 import { EventsOverview } from './helpers/events-overview/events-overview';
 import { ButtonConfigComponent } from './policy-configuration/blocks/main/button-config/button-config.component';
 import { ButtonBlockComponent } from './policy-viewer/blocks/button-block/button-block.component';
-<<<<<<< HEAD
 import { TokenActionConfigComponent } from './policy-configuration/blocks/tokens/token-action-config/token-action-config.component';
-=======
 import { DocumentValidatorConfigComponent } from './policy-configuration/blocks/documents/document-validator-config/document-validator-config.component';
->>>>>>> 16d21ee3
 
 @NgModule({
     declarations: [
@@ -116,11 +113,8 @@
         RevokeConfigComponent,
         ButtonConfigComponent,
         ButtonBlockComponent,
-<<<<<<< HEAD
-        TokenActionConfigComponent
-=======
+        TokenActionConfigComponent,
         DocumentValidatorConfigComponent
->>>>>>> 16d21ee3
     ],
     imports: [
         CommonModule,
@@ -175,11 +169,8 @@
         ReassigningConfigComponent,
         CronConfigDialog,
         EventsOverview,
-<<<<<<< HEAD
-        TokenActionConfigComponent
-=======
+        TokenActionConfigComponent,
         DocumentValidatorConfigComponent
->>>>>>> 16d21ee3
     ],
     providers: [
         RegisteredBlocks
