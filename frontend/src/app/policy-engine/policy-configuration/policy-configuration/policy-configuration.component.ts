--- conflicted
+++ resolved
@@ -481,24 +481,11 @@
 
     private publishPolicy(version: string) {
         this.loading = true;
-<<<<<<< HEAD
-        this.policyEngineService.publish(this.policyId, version).subscribe((data: any) => {
-            const { policies, isValid, errors } = data;
-            if (isValid) {
-                this.clearState();
-                this.loadPolicy();
-            } else {
-                const blocks = errors.blocks;
-                const invalidBlocks = blocks.filter((block: any) => !block.isValid);
-                this.errors = invalidBlocks;
-                this.errorsCount = invalidBlocks.length;
-                this.errorsMap = {};
-                for (let i = 0; i < invalidBlocks.length; i++) {
-                    const element = invalidBlocks[i];
-                    this.errorsMap[element.id] = element.errors;
-                }
-                this.loading = false;
-            }
+        this.policyEngineService.pushPublish(this.policyId, version).subscribe((result) => {
+            const { taskId, expectation } = result;
+            this.taskId = taskId;
+            this.expectedTaskMessages = expectation;
+            this.operationMode = OperationMode.publish;
         }, (e) => {
             console.error(e.error);
             this.loading = false;
@@ -524,13 +511,6 @@
                 }
                 this.loading = false;
             }
-=======
-        this.policyEngineService.pushPublish(this.policyId, version).subscribe((result) => {
-            const { taskId, expectation } = result;
-            this.taskId = taskId;
-            this.expectedTaskMessages = expectation;
-            this.operationMode = OperationMode.publish;
->>>>>>> bfe00618
         }, (e) => {
             console.error(e.error);
             this.loading = false;
