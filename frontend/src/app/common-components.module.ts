import { NgModule } from '@angular/core';
import { CommonModule } from '@angular/common';
import { MaterialModule } from './material.module';
import { DatetimePicker } from './components/datetime-picker/datetime-picker.component';
import { Dragonglass } from './components/dragonglass/dragonglass.component';
import { NgxMatDateFormats, NgxMatDatetimePickerModule, NGX_MAT_DATE_FORMATS } from '@angular-material-components/datetime-picker';
<<<<<<< HEAD
import { SelectMenuButton } from './components/select-menu/select-menu.component';
=======
import { AsyncProgessComponent } from './components/async-progess/async-progess.component';
>>>>>>> bfe00618

@NgModule({
    declarations: [
        DatetimePicker,
        Dragonglass,
<<<<<<< HEAD
        SelectMenuButton
=======
        AsyncProgessComponent
>>>>>>> bfe00618
    ],
    imports: [
        CommonModule,
        MaterialModule,
        NgxMatDatetimePickerModule
    ],
    exports: [
        DatetimePicker,
        Dragonglass,
<<<<<<< HEAD
        SelectMenuButton
=======
        AsyncProgessComponent
>>>>>>> bfe00618
    ]
})
export class CommonComponentsModule { }<|MERGE_RESOLUTION|>--- conflicted
+++ resolved
@@ -4,21 +4,15 @@
 import { DatetimePicker } from './components/datetime-picker/datetime-picker.component';
 import { Dragonglass } from './components/dragonglass/dragonglass.component';
 import { NgxMatDateFormats, NgxMatDatetimePickerModule, NGX_MAT_DATE_FORMATS } from '@angular-material-components/datetime-picker';
-<<<<<<< HEAD
 import { SelectMenuButton } from './components/select-menu/select-menu.component';
-=======
 import { AsyncProgessComponent } from './components/async-progess/async-progess.component';
->>>>>>> bfe00618
 
 @NgModule({
     declarations: [
         DatetimePicker,
         Dragonglass,
-<<<<<<< HEAD
-        SelectMenuButton
-=======
-        AsyncProgessComponent
->>>>>>> bfe00618
+        SelectMenuButton,
+	AsyncProgessComponent
     ],
     imports: [
         CommonModule,
@@ -28,11 +22,8 @@
     exports: [
         DatetimePicker,
         Dragonglass,
-<<<<<<< HEAD
-        SelectMenuButton
-=======
-        AsyncProgessComponent
->>>>>>> bfe00618
+        SelectMenuButton,
+	AsyncProgessComponent
     ]
 })
 export class CommonComponentsModule { }