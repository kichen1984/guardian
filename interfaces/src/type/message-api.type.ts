export enum MessageAPI {
    GET_DID_DOCUMENTS = 'get-did-documents',
    GET_VC_DOCUMENTS = 'get-vc-documents',
    SET_DID_DOCUMENT = 'set-did-document',
    SET_VC_DOCUMENT = 'set-vc-document',
    GET_SCHEMES = 'get-schemes',
    GET_TOKENS = 'get-tokens',
    SET_TOKEN = 'set-token',
    IMPORT_TOKENS = 'import-tokens',
    LOAD_DID_DOCUMENT = 'load-did-document',
    LOAD_SCHEMA_DOCUMENT = 'load-schema-document',
    LOAD_SCHEMA_CONTEXT = 'load-schema-context',
    SET_APPROVE_DOCUMENTS = 'set-approve-documents',
    GET_APPROVE_DOCUMENTS = 'get-approve-documents',
    UPDATE_APPROVE_DOCUMENTS = 'update-approve-documents',
    GET_VP_DOCUMENTS = 'get-vp-documents',
    GET_CHAIN = 'get-chain',
    SET_VP_DOCUMENT = 'set-vp-document',
    IMPORT_SCHEMA = 'import-schema',
    EXPORT_SCHEMES = 'export-schema',
    PUBLISH_SCHEMA = 'publish-schema',
    UNPUBLISHED_SCHEMA = 'unpublished-schema',
    DELETE_SCHEMA = 'delete-schema',
    PREVIEW_SCHEMA = 'preview-schema',
    IPFS_ADD_FILE = 'ipfs-add-file',
    IPFS_GET_FILE = 'ipfs-get-file',
    GET_SCHEMA = 'get-schema',
    GENERATE_DEMO_KEY = 'GENERATE_DEMO_KEY',
    IMPORT_SCHEMES_BY_MESSAGES = 'IMPORT_SCHEMES_BY_MESSAGES',
    IMPORT_SCHEMES_BY_FILE = 'IMPORT_SCHEMES_BY_FILE',
    INCREMENT_SCHEMA_VERSION = 'INCREMENT_SCHEMA_VERSION',
    UPDATE_SETTINGS = 'UPDATE_SETTINGS',
    GET_SETTINGS = 'GET_SETTINGS',
    WRITE_LOG = 'WRITE_LOG',
    GET_LOGS = 'GET_LOGS',
    FREEZE_TOKEN = 'FREEZE_TOKEN',
    KYC_TOKEN = 'KYC_TOKEN',
    ASSOCIATE_TOKEN = 'ASSOCIATE_TOKEN',
    GET_ASSOCIATED_TOKENS = 'GET_ASSOCIATED_TOKENS',
    GET_INFO_TOKEN = 'GET_INFO_TOKEN',
    CREATE_ROOT_AUTHORITY='CREATE_ROOT_AUTHORITY',
    CREATE_USER_PROFILE='CREATE_USER_PROFILE',
    GET_USER_BALANCE='GET_USER_BALANCE',
    GET_TOPIC = 'GET_TOPIC',
    GET_ATTRIBUTES = 'GET_ATTRIBUTES',
    GET_STATUS = 'GET_STATUS',
    UPDATE_STATUS = 'UPDATE_STATUS',
<<<<<<< HEAD
    CREATE_SCHEMA = 'CREATE_SCHEMA',
    UPDATE_SCHEMA = 'UPDATE_SCHEMA'
=======
    GET_USER_ROLES = 'GET_USER_ROLES'
>>>>>>> 82bc213b
}<|MERGE_RESOLUTION|>--- conflicted
+++ resolved
@@ -45,10 +45,7 @@
     GET_ATTRIBUTES = 'GET_ATTRIBUTES',
     GET_STATUS = 'GET_STATUS',
     UPDATE_STATUS = 'UPDATE_STATUS',
-<<<<<<< HEAD
     CREATE_SCHEMA = 'CREATE_SCHEMA',
-    UPDATE_SCHEMA = 'UPDATE_SCHEMA'
-=======
+    UPDATE_SCHEMA = 'UPDATE_SCHEMA',
     GET_USER_ROLES = 'GET_USER_ROLES'
->>>>>>> 82bc213b
 }