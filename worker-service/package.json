{
<<<<<<< HEAD
    "author": "Envision Blockchain Solutions <info@envisionblockchain.com>",
    "dependencies": {
        "@guardian/common": "^2.20.1",
        "@guardian/interfaces": "^2.20.1",
        "@hashgraph/sdk": "2.34.1",
        "@nestjs/common": "^9.4.1",
        "@nestjs/core": "^9.4.1",
        "@nestjs/microservices": "^9.4.1",
        "@transmute/credentials-context": "0.7.0-unstable.80",
        "@transmute/did-context": "0.7.0-unstable.80",
        "@transmute/ed25519-signature-2018": "0.7.0-unstable.80",
        "@transmute/json-web-signature": "0.7.0-unstable.80",
        "@transmute/jsonld-schema": "0.7.0-unstable.80",
        "@transmute/security-context": "0.7.0-unstable.80",
        "@transmute/vc.js": "0.7.0-unstable.80",
        "@web3-storage/w3up-client": "^12.0.0",
        "axios": "^1.3.6",
        "axios-retry": "^3.2.4",
        "cross-blob": "^2.0.1",
        "dotenv": "^16.0.0",
        "ipfs-client": "^0.10.1",
        "jsonwebtoken": "^8.5.1",
        "module-alias": "^2.2.2",
        "reflect-metadata": "^0.1.13",
        "rxjs": "^7.8.1"
    },
    "description": "",
    "devDependencies": {
        "@types/gulp": "^4",
        "@types/gulp-rename": "^2",
        "@types/node": "^18.16.0",
        "chai": "4.3.4",
        "concurrently": "^8.2.2",
        "gulp": "^4.0.2",
        "gulp-copy": "^4.0.1",
        "gulp-rename": "^2.0.0",
        "gulp-sourcemaps": "^3.0.0",
        "gulp-typescript": "^6.0.0-alpha.1",
        "mocha": "^9.2.0",
        "mocha-junit-reporter": "^2.0.2",
        "nodemon": "^2.0.12",
        "rewire": "^6.0.0",
        "tsc-alias": "1.8.8",
        "tslint": "^6.1.3",
        "typescript": "^4.5.5"
    },
    "license": "Apache-2.0",
    "main": "dist/index.js",
    "types": "dist/index.d.ts",
    "files": [
        "dist"
    ],
    "name": "worker-service",
    "scripts": {
        "build": "tsc && tsc-alias",
        "build:prod": "tsc --project tsconfig.production.json && tsc-alias",
        "debug": "nodemon dist/index.js",
        "dev:docker": "nodemon .",
        "dev": "tsc && (concurrently \"tsc -w\" \"tsc-alias -w\")",
        "lint": "tslint --config ../tslint.json --project .",
        "start": "node dist/index.js",
        "test": "mocha tests/**/*.test.js --reporter mocha-junit-reporter --reporter-options mochaFile=../test_results/worker-service.xml --exit"
    },
    "type": "module",
    "version": "2.20.1"
=======
  "author": "Envision Blockchain Solutions <info@envisionblockchain.com>",
  "dependencies": {
    "@guardian/common": "^2.20.1",
    "@guardian/interfaces": "^2.20.1",
    "@hashgraph/sdk": "2.34.1",
    "@nestjs/common": "^9.4.1",
    "@nestjs/core": "^9.4.1",
    "@nestjs/microservices": "^9.4.1",
    "@transmute/credentials-context": "0.7.0-unstable.80",
    "@transmute/did-context": "0.7.0-unstable.80",
    "@transmute/ed25519-signature-2018": "0.7.0-unstable.80",
    "@transmute/json-web-signature": "0.7.0-unstable.80",
    "@transmute/jsonld-schema": "0.7.0-unstable.80",
    "@transmute/security-context": "0.7.0-unstable.80",
    "@transmute/vc.js": "0.7.0-unstable.80",
    "@web3-storage/w3up-client": "^12.0.0",
    "axios": "^1.3.6",
    "axios-retry": "^3.2.4",
    "cross-blob": "^2.0.1",
    "dotenv": "^16.0.0",
    "ipfs-client": "0.5.0",
    "jsonwebtoken": "^8.5.1",
    "module-alias": "^2.2.2",
    "reflect-metadata": "^0.1.13",
    "rxjs": "^7.8.1",
    "@web3-storage/access": "^18.1.0"
  },
  "description": "",
  "devDependencies": {
    "@types/gulp": "^4",
    "@types/gulp-rename": "^2",
    "@types/node": "^18.16.0",
    "chai": "4.3.4",
    "concurrently": "^8.2.2",
    "gulp": "^4.0.2",
    "gulp-copy": "^4.0.1",
    "gulp-rename": "^2.0.0",
    "gulp-sourcemaps": "^3.0.0",
    "gulp-typescript": "^6.0.0-alpha.1",
    "mocha": "^9.2.0",
    "mocha-junit-reporter": "^2.0.2",
    "nodemon": "^2.0.12",
    "rewire": "^6.0.0",
    "tsc-alias": "1.8.8",
    "tslint": "^6.1.3",
    "typescript": "^4.5.5"
  },
  "license": "Apache-2.0",
  "main": "dist/index.js",
  "types": "dist/index.d.ts",
  "files": [
    "dist"
  ],
  "name": "worker-service",
  "scripts": {
    "build": "tsc && tsc-alias",
    "build:prod": "tsc --project tsconfig.production.json && tsc-alias",
    "debug": "nodemon dist/index.js",
    "dev:docker": "nodemon .",
    "dev": "tsc && (concurrently \"tsc -w\" \"tsc-alias -w\")",
    "lint": "tslint --config ../tslint.json --project .",
    "start": "node dist/index.js",
    "test": "mocha tests/**/*.test.js --reporter mocha-junit-reporter --reporter-options mochaFile=../test_results/worker-service.xml --exit"
  },
  "type": "module",
  "version": "2.20.1"
>>>>>>> ebd000a9
}<|MERGE_RESOLUTION|>--- conflicted
+++ resolved
@@ -1,5 +1,4 @@
 {
-<<<<<<< HEAD
     "author": "Envision Blockchain Solutions <info@envisionblockchain.com>",
     "dependencies": {
         "@guardian/common": "^2.20.1",
@@ -15,6 +14,7 @@
         "@transmute/jsonld-schema": "0.7.0-unstable.80",
         "@transmute/security-context": "0.7.0-unstable.80",
         "@transmute/vc.js": "0.7.0-unstable.80",
+        "@web3-storage/access": "^18.1.0",
         "@web3-storage/w3up-client": "^12.0.0",
         "axios": "^1.3.6",
         "axios-retry": "^3.2.4",
@@ -46,91 +46,23 @@
         "tslint": "^6.1.3",
         "typescript": "^4.5.5"
     },
-    "license": "Apache-2.0",
-    "main": "dist/index.js",
-    "types": "dist/index.d.ts",
     "files": [
         "dist"
     ],
+    "license": "Apache-2.0",
+    "main": "dist/index.js",
     "name": "worker-service",
     "scripts": {
         "build": "tsc && tsc-alias",
         "build:prod": "tsc --project tsconfig.production.json && tsc-alias",
         "debug": "nodemon dist/index.js",
+        "dev": "tsc && (concurrently \"tsc -w\" \"tsc-alias -w\")",
         "dev:docker": "nodemon .",
-        "dev": "tsc && (concurrently \"tsc -w\" \"tsc-alias -w\")",
         "lint": "tslint --config ../tslint.json --project .",
         "start": "node dist/index.js",
         "test": "mocha tests/**/*.test.js --reporter mocha-junit-reporter --reporter-options mochaFile=../test_results/worker-service.xml --exit"
     },
     "type": "module",
+    "types": "dist/index.d.ts",
     "version": "2.20.1"
-=======
-  "author": "Envision Blockchain Solutions <info@envisionblockchain.com>",
-  "dependencies": {
-    "@guardian/common": "^2.20.1",
-    "@guardian/interfaces": "^2.20.1",
-    "@hashgraph/sdk": "2.34.1",
-    "@nestjs/common": "^9.4.1",
-    "@nestjs/core": "^9.4.1",
-    "@nestjs/microservices": "^9.4.1",
-    "@transmute/credentials-context": "0.7.0-unstable.80",
-    "@transmute/did-context": "0.7.0-unstable.80",
-    "@transmute/ed25519-signature-2018": "0.7.0-unstable.80",
-    "@transmute/json-web-signature": "0.7.0-unstable.80",
-    "@transmute/jsonld-schema": "0.7.0-unstable.80",
-    "@transmute/security-context": "0.7.0-unstable.80",
-    "@transmute/vc.js": "0.7.0-unstable.80",
-    "@web3-storage/w3up-client": "^12.0.0",
-    "axios": "^1.3.6",
-    "axios-retry": "^3.2.4",
-    "cross-blob": "^2.0.1",
-    "dotenv": "^16.0.0",
-    "ipfs-client": "0.5.0",
-    "jsonwebtoken": "^8.5.1",
-    "module-alias": "^2.2.2",
-    "reflect-metadata": "^0.1.13",
-    "rxjs": "^7.8.1",
-    "@web3-storage/access": "^18.1.0"
-  },
-  "description": "",
-  "devDependencies": {
-    "@types/gulp": "^4",
-    "@types/gulp-rename": "^2",
-    "@types/node": "^18.16.0",
-    "chai": "4.3.4",
-    "concurrently": "^8.2.2",
-    "gulp": "^4.0.2",
-    "gulp-copy": "^4.0.1",
-    "gulp-rename": "^2.0.0",
-    "gulp-sourcemaps": "^3.0.0",
-    "gulp-typescript": "^6.0.0-alpha.1",
-    "mocha": "^9.2.0",
-    "mocha-junit-reporter": "^2.0.2",
-    "nodemon": "^2.0.12",
-    "rewire": "^6.0.0",
-    "tsc-alias": "1.8.8",
-    "tslint": "^6.1.3",
-    "typescript": "^4.5.5"
-  },
-  "license": "Apache-2.0",
-  "main": "dist/index.js",
-  "types": "dist/index.d.ts",
-  "files": [
-    "dist"
-  ],
-  "name": "worker-service",
-  "scripts": {
-    "build": "tsc && tsc-alias",
-    "build:prod": "tsc --project tsconfig.production.json && tsc-alias",
-    "debug": "nodemon dist/index.js",
-    "dev:docker": "nodemon .",
-    "dev": "tsc && (concurrently \"tsc -w\" \"tsc-alias -w\")",
-    "lint": "tslint --config ../tslint.json --project .",
-    "start": "node dist/index.js",
-    "test": "mocha tests/**/*.test.js --reporter mocha-junit-reporter --reporter-options mochaFile=../test_results/worker-service.xml --exit"
-  },
-  "type": "module",
-  "version": "2.20.1"
->>>>>>> ebd000a9
 }