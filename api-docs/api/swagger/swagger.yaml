openapi: 3.0.0
info:
  title: "Guardian"
  description: "The Guardian is a modular open-source solution that includes best-in-class identity management and decentralized ledger technology (DLT) libraries. At the heart of the Guardian solution is a sophisticated Policy Workflow Engine (PWE) that enables applications to offer a requirements-based tokenization implementation."
  version: "2.13.0"
  contact:
    name: "API developer"
    url: "https://envisionblockchain.com"
    email: "info@envisionblockchain.com"
  license:
    name: "Apache 2.0"
    url: "http://www.apache.org/licenses/LICENSE-2.0.html"
servers:
  - url: /api/v1
    description: version 1.0
components:
  securitySchemes:
    bearerAuth:
      type: "http"
      scheme: "bearer"
      bearerFormat: "JWT"
  schemas:
    Credentials:
      type: object
      required:
        - username
        - password
      properties:
        username:
          type: string
        password:
          type: string
    Account:
      type: object
      required:
        - username
        - role
      properties:
        username:
          type: string
        role:
          type: string
        did:
          type: string
    Session:
      type: object
      required:
        - username
        - role
        - accessToken
      properties:
        username:
          type: string
        role:
          type: string
        accessToken:
          type: string
    User:
      type: object
      required:
        - username
        - role
      properties:
        confirmed:
          type: string
        failed:
          type: string
        username:
          type: string
        role:
          type: string
        hederaAccountId:
          type: string
        hederaAccountKey:
          type: string
        did:
          type: string
        didDocument:
          type: object
        vcDocument:
          type: object
        parent:
          type: string
        topicId:
          type: string
    Schema:
      type: object
      required:
        - id
        - name
        - description
        - entity
        - document
      properties:
        id:
          type: string
        iri:
          type: string
        uuid:
          type: string
        name:
          type: string
        description:
          type: string
        entity:
          type: string
        hash:
          type: string
        status:
          type: string
        document:
          oneOf:
            - type: string
            - type: object
        topicId:
          type: string
        version:
          type: string
        owner:
          type: string
        messageId:
          type: string
    ImportSchema:
      type: object
      required:
        - schemes
      properties:
        schemes:
          type: array
          items:
            type: object
            required:
              - document
              - entity
              - name
              - uuid
            properties:
              document:
                type: string
              entity:
                type: string
              hash:
                type: string
              name:
                type: string
              uuid:
                type: string
    ExportSchema:
      type: object
      required:
        - ids
      properties:
        name:
          type: string
        version:
          type: string
        messageId:
          type: string
    Token:
      type: object
      required:
        - changeSupply
        - decimals
        - enableAdmin
        - enableKYC
        - enableFreeze
        - enableWipe
        - initialSupply
        - tokenName
        - tokenSymbol
        - tokenType
      properties:
        changeSupply:
          type: boolean
        decimals:
          type: string
        enableAdmin:
          type: boolean
        enableFreeze:
          type: boolean
        enableKYC:
          type: boolean
        enableWipe:
          type: boolean
        initialSupply:
          type: string
        tokenName:
          type: string
        tokenSymbol:
          type: string
        tokenType:
          type: string
    TokenInfo:
      type: object
      required:
        - id
        - tokenId
        - tokenName
        - tokenSymbol
        - tokenType
        - decimals
        - associated
        - balance
        - frozen
        - kyc
      properties:
        id:
          type: string
        tokenId:
          type: string
        tokenName:
          type: string
        tokenSymbol:
          type: string
        tokenType:
          type: string
        decimals:
          type: string
        associated:
          type: boolean
        balance:
          type: string
        frozen:
          type: boolean
        kyc:
          type: boolean
        enableAdmin:
          type: boolean
        enableKYC:
          type: boolean
        enableFreeze:
          type: boolean
        enableWipe:
          type: boolean
    PolicyConfig:
      type: object
      required:
        - name
        - version
        - description
        - topicDescription
        - config
        - topicId
        - policyTag
      properties:
        id:
          type: string
        uuid:
          type: string
        name:
          type: string
        version:
          type: string
        description:
          type: string
        topicDescription:
          type: string
        config:
          type: object
        status:
          type: string
        owner:
          type: string
        policyRoles:
          type: array
          items:
            type: string
        topicId:
          type: string
        policyTag:
          type: string
        policyTopics:
          type: array
          items:
            type: object
            properties:
              name:
                type: string
              description:
                type: string
              type:
                type: string
              static:
                type: boolean
    TrustChains:
      type: object
      required:
        - chain
        - userMap
      properties:
        chain:
          type: array
          items:
            type: object
            required:
              - id
              - type
              - tag
              - label
              - schema
              - owner
              - document
            properties:
              id:
                type: string
              type:
                type: string
              tag:
                type: string
              label:
                type: string
              schema:
                type: string
              owner:
                type: string
              document:
                type: object
        userMap:
          type: array
          items:
            type: object
            required:
              - did
              - username
            properties:
              did:
                type: string
              username:
                type: string
    VerifiablePresentation:
      type: object
      required:
        - hash
        - id
        - policyId
        - signature
        - status
        - tag
        - type
        - updateDate
        - createDate
        - owner
        - document
      properties:
        hash:
          type: string
        id:
          type: string
        policyId:
          type: string
        signature:
          type: string
        status:
          type: string
        tag:
          type: string
        type:
          type: string
        updateDate:
          type: string
        createDate:
          type: string
        owner:
          type: string
        document:
          type: object
    PublishPolicy:
      type: object
      required:
        - errors
        - isValid
        - policies
      properties:
        errors:
          type: array
          items:
            type: object
        isValid:
          type: boolean
        policies:
          type: array
          items:
            type: object
    ValidatePolicy:
      type: object
      required:
        - config
        - results
      properties:
        config:
          type: object
        results:
          type: object
    PolicyBlock:
      type: object
      required:
        - id
        - blockType
        - isActive
        - uiMetaData
      properties:
        id:
          type: string
        blockType:
          type: string
        isActive:
          type: boolean
        uiMetaData:
          type: object
        blocks:
          type: array
          items:
            type: object
    PolicyBlockData:
      type: object
      required:
        - id
        - isActive
        - uiMetaData
        - data
      properties:
        id:
          type: string
        blockType:
          type: string
        isActive:
          type: boolean
        uiMetaData:
          type: object
        data:
          type: object
        fields:
          type: array
          items:
            type: object
        index:
          type: number
        roles:
          type: array
          items:
            type: string
        blocks:
          type: array
          items:
            $ref: "#/components/schemas/PolicyBlock"
    ExportPolicy:
      type: object
      required:
        - name
        - version
        - messageId
      properties:
        name:
          type: string
        version:
          type: string
        tokens:
          type: string
    PreviewPolicy:
      type: object
      required:
        - policy
        - schemas
        - tokens
      properties:
        policy:
          type: object
        schemas:
          type: array
          items:
            type: object
        tokens:
          type: array
          items:
            type: object
    Error:
      type: object
      required:
        - code
        - message
      properties:
        code:
          type: number
        message:
          type: string
    ExternalData:
      type: object
      required:
        - owner
        - policyTag
        - document
      properties:
        owner:
          type: string
        policyTag:
          type: string
        document:
          type: object
    HederaAccount:
      type: object
      required:
        - id
        - key
      properties:
        id:
          type: string
        key:
          type: string
    CommonSettings:
      type: object
      properties:
        operatorId:
          type: string
        operatorKey:
          type: string
        nftApiKey:
          deprecated: true
          type: string
        ipfsStorageApiKey:
          type: string
    LogFilters:
      type: object
      properties:
        type:
          type: string
        startDate:
          type: string
        endDate:
          type: string
        attributes:
          type: array
          items:
            type: string
        message:
          type: string
        pageSize:
          type: number
        pageIndex:
          type: number
        sortDirection:
          type: string
          enum: [ASC, DESC]
    Log:
      type: object
      properties:
        type:
          type: string
        datetime:
          type: string
        message:
          type: string
        attributes:
          type: array
          items:
            type: string
    Task:
      type: object
      properties:
        taskId:
          type: string
        expectation:
          type: number
    TaskStatus:
      type: object
      properties:
        date:
          type: string
        name:
          type: string
        statuses:
          type: array
          items:
            type: object
            properties:
              type:
                type: string
              message:
                type: string
        result:
          type: object
        error:
          type: object
    Artifact:
      type: object
      properties:
        id:
          type: string
        name:
          type: string
        uuid:
          type: string
        extention:
          type: string
        type:
          type: string
    MultiPolicyConfig:
      type: object
      properties:
        id:
          type: string
        uuid:
          type: string
        owner:
          type: string
        type:
          type: string
        instanceTopicId:
          type: string
        mainPolicyTopicId:
          type: string
        synchronizationTopicId:
          type: string
        policyOwner:
          type: string
        user:
          type: string
    Contract:
      type: object
      properties:
        id:
          type: string
        contractId:
          type: string
        description:
          type: string
        owner:
          type: string
        isOwnerCreator:
          type: string
        status:
          type: string
    RetireRequest:
      type: object
      properties:
        id:
          type: string
        contractId:
          type: string
        baseTokenId:
          type: string
        owner:
          type: string
        oppositeTokenId:
          type: string
        baseTokenCount:
          type: number
        oppositeTokenCount:
          type: number
    Module:
      type: object
      properties:
        id:
          type: string
        uuid:
          type: string
        name:
          type: string
        description:
          type: string
        config:
          type: object
        status:
          type: string
        creator:
          type: string
        owner:
          type: string
        topicId:
          type: string
        messageId:
          type: string
        codeVersion:
          type: string
        createDate:
          type: string
        type:
          type: string
    PreviewModule:
      type: object
      properties:
        module:
          $ref: "#/components/schemas/Module"
    ExportModule:
      type: object
      properties:
        uuid:
          type: string
        name:
          type: string
        description:
          type: string
        messageId:
          type: string
        owner:
          type: string
    PublishModule:
      type: object
      properties:
        errors:
          type: object
        isValid:
          type: boolean
        module:
          $ref: "#/components/schemas/Module"
    ValidateModule:
      type: object
      properties:
        module:
          $ref: "#/components/schemas/Module"
        results:
          type: object
    Tag:
      type: object
      required:
        - name
        - entity
        - localTarget
      properties:
        uuid:
          type: string
          example: 00000000-0000-0000-0000-000000000000
        name:
          type: string
          example: Tag label
        description:
          type: string
          example: Description
        owner:
          type: string
          example: did
        entity:
          type: string
          enum: [Schema, Policy, Token, Module, Contract, PolicyDocument]
          example: PolicyDocument
        target:
          type: string
          example: 0000000000.000000000
        localTarget:
          type: string
          example: db id
        status:
          type: string
          enum: [Draft, Published, History]
          example: Published
        operation:
          type: string
          enum: [Create, Delete]
          example: Create
        date:
          type: string
          example: 1900-01-01T00:00:00.000Z
        topicId:
          type: string
          example: 0.0.0000000
        messageId:
          type: string
          example: 0000000000.000000000
        policyId:
          type: string
          example: db id
        uri:
          type: string
          example: document uri
        document:
          type: object
    TagMap:
      type: object
      required:
        - entity
        - target
        - refreshDate
        - tags
      properties:
        entity:
          type: string
          enum: [Schema, Policy, Token, Module, Contract, PolicyDocument]
          example: PolicyDocument
        target:
          type: string
          example: db id
        refreshDate:
          type: string
          example: 1900-01-01T00:00:00.000Z
        tags:
          type: array
          items:
            $ref: "#/components/schemas/Tag"
    Theme:
      type: object
      required:
        - uuid
        - name
        - rules
      properties:
        id:
          type: string
          example: db id
        uuid:
          type: string
          example: 00000000-0000-0000-0000-000000000000
        name:
          type: string
          example: Theme name
        rules:
          type: array
          items:
            type: object
            required:
              - text
              - background
              - border
              - shape
              - borderWidth
              - filterType
              - filterValue
            properties:
              description:
                type: string
                example: description
              text:
                type: string
                pattern: '(^#[0-9a-f]{3}$)|(^#[0-9a-f]{6}$)|(^#[0-9a-f]{8}$)'
                example: "#000000"
              background:
                type: string
                pattern: '(^#[0-9a-f]{3}$)|(^#[0-9a-f]{6}$)|(^#[0-9a-f]{8}$)'
                example: "#000000"
              border:
                type: string
                pattern: '(^#[0-9a-f]{3}$)|(^#[0-9a-f]{6}$)|(^#[0-9a-f]{8}$)'
                example: "#000000"
              shape:
                type: string
                enum: ["0", "1", "2", "3", "4", "5"]
                example: "0"
              borderWidth:
                type: string
                enum: ["0px", "1px", "2px", "3px", "4px", "5px", "6px", "7px"]
                example: "2px"
              filterType:
                type: string
                enum: ["type", "api", "role"]
                example: "type"
              filterValue:
                oneOf:
                  - type: string
                  - type: array
                    items:
                      type: string
                example: ["type"]
    Document:
      type: object
      properties:
        id:
          type: string
        type:
          type: array
          items:
            type: string
        issuer:
          type: string
        issuanceDate:
          type: string
          format: date-time
        '@context':
          type: array
          items:
            type: string
        credentialSubject:
          type: array
          items:
            type: object
            properties:
              geography:
                type: string
              law:
                type: string
              tags:
                type: string
              ISIC:
                type: string
              '@context':
                type: array
                items:
                  type: string
              id:
                type: string
              type:
                type: string
        proof:
          type: object
          properties:
            type:
              type: string
            created:
              type: string
              format: date-time
            verificationMethod:
              type: string
            proofPurpose:
              type: string
            jws:
              type: string
    Policy:
      type: object
      properties:
        _id:
          type: string
        createDate:
          type: string
          format: date-time
        uuid:
          type: string
        name:
          type: string
        description:
          type: string
        status:
          type: string
        creator:
          type: string
        owner:
          type: string
        topicId:
          type: string
        policyTag:
          type: string
        codeVersion:
          type: string
        userRoles:
          type: array
          items:
            type: string
        userGroups:
          type: array
          items:
            type: object
        userRole:
          type: string
        userGroup:
          type: string
        id:
          type: string

    VCWithPolicies:
      type: object
      properties:
        did:
          type: string
        hederaAccountId:
          type: string
        vcDocument:
          $ref: '#/components/schemas/Document'
        policies:
          type: array
          items:
            $ref: '#/components/schemas/Policy'

    WizardConfig:
      type: object
      required:
        - policy
        - roles
        - schemas
        - trustChain
      properties:
        roles:
          type: array
          items:
            type: string
        policy:
          type: object
          properties:
            name:
              type: string
            description:
              type: string
            topicDescription:
              type: string
            policyTag:
              type: string
        schemas:
          type: array
          items:
            type: object
            properties:
              name:
                type: string
              iri:
                type: string
              isApproveEnable:
                type: boolean
              isMintSchema:
                type: boolean
              mintOptions:
                type: object
                properties:
                  tokenId:
                    type: string
                  rule:
                    type: string
              dependencySchemaIri:
                type: string
              relationshipsSchemaIri:
                type: string
              initialRolesFor:
                type: array
                items:
                  type: string
              rolesConfig:
                type: array
                items:
                  type: object
                  properties:
                    role:
                      type: string
                    isApprover:
                      type: boolean
                    isCreator:
                      type: boolean
                    gridColumns:
                      type: array
                      items:
                        type: object
                        properties:
                          field:
                            type: string
                          title:
                            type: string
        trustChain:
          type: array
          items:
            type: object
            properties:
              role:
                type: string
              mintSchemaIri:
                type: string
              viewOnlyOwnDocuments:
                type: boolean


tags:
  - name: "accounts"
    description: "Operations related to Guardian users"
  - name: "profiles"
    description: "Hedera profile related operations"
  - name: "schema"
    description: "Single schema operations"
  - name: "schemas"
    description: "Operations with data schemas"
  - name: "tokens"
    description: "Everything about tokens"
  - name: "trust-chains"
    description: "Audit and trust chain"
  - name: "policies"
    description: "Policy engine operations"
  - name: "external"
    description: "APIs for external data sources"
  - name: "demo"
    description: "Demo Only APIs"
  - name: "ipfs"
    description: "IPFS Operations"
  - name: "settings"
    description: "Settings operations"
  - name: "logs"
    description: "Logs operations"
  - name: "tasks"
    description: "Task Status"
  - name: "artifacts"
    description: "Policy Artifacts"
  - name: "contracts"
    description: "Contracts"
  - name: "modules"
    description: "Policy Modules"
  - name: "maps"
    description: "Map operations"
  - name: "tags"
    description: "Operations with Tags"
  - name: "themes"
    description: "Operations with Themes"
  - name: "wizard"
    description: "Operations with policy wizard"
paths:
  /accounts:
    get:
      tags:
        - accounts
      description: Returns all users except those with roles Standard Registry and Auditor. Only users with the Standard Registry role are allowed to make the request.
      security:
        - bearerAuth: []
      summary: Returns a list of users, excluding Standard Registry and Auditors.
      responses:
        200:
          description: Successful operation.
          content:
            application/json:
              schema:
                type: array
                items:
                  $ref: "#/components/schemas/Account"
        401:
          description: Unauthorized.
        403:
          description: Forbidden.
        500:
          description: Internal server error.
          content:
            application/json:
              schema:
                $ref: "#/components/schemas/Error"

  /accounts/session:
    get:
      tags:
        - accounts
      description: Returns current user session.
      security:
        - bearerAuth: []
      summary: Returns current session of the user.
      responses:
        200:
          description: Successful operation.
          content:
            application/json:
              schema:
                $ref: "#/components/schemas/Session"
        401:
          description: Unauthorized.
        500:
          description: Internal server error.
          content:
            application/json:
              schema:
                $ref: "#/components/schemas/Error"
  /accounts/balance:
    get:
      tags:
        - accounts
      description: Requests current Hedera account balance.
      security:
        - bearerAuth: []
      summary: Returns user's Hedera account balance.
      responses:
        200:
          description: Successful operation.
          content:
            application/json:
              schema:
                type: object
                properties:
                  balance:
                    type: number
                  unit:
                    type: string
                  user:
                    type: object
                    properties:
                      username:
                        type: string
                      did:
                        type: string
        500:
          description: Internal server error.
          content:
            application/json:
              schema:
                $ref: "#/components/schemas/Error"

  /accounts/register:
    post:
      tags:
        - accounts
      summary: Registers a new user account.
      requestBody:
        description: Object that contain username, password and role (optional) fields.
        required: true
        content:
          application/json:
            schema:
              $ref: "#/components/schemas/Credentials"
      responses:
        201:
          description: Created.
          content:
            application/json:
              schema:
                $ref: "#/components/schemas/Account"
        500:
          description: Internal server error.
          content:
            application/json:
              schema:
                $ref: "#/components/schemas/Error"

  /accounts/login:
    post:
      tags:
        - accounts
      summary: Logs user into the system.
      requestBody:
        description: Object that contains username and password fields.
        required: true
        content:
          application/json:
            schema:
              $ref: "#/components/schemas/Credentials"
      responses:
        200:
          description: Successful operation.
          content:
            application/json:
              schema:
                $ref: "#/components/schemas/Session"
        500:
          description: Internal server error.
          content:
            application/json:
              schema:
                $ref: "#/components/schemas/Error"

  /accounts/root-authorities:
    get:
      deprecated: true
      tags:
        - accounts
      description: Returns all Standard Registries.
      security:
        - bearerAuth: []
      summary: Returns all Standard Registries.
      responses:
        200:
          description: Successful operation.
          content:
            application/json:
              schema:
                type: array
                items:
                  $ref: "#/components/schemas/Account"
        401:
          description: Unauthorized.
        500:
          description: Internal server error.
          content:
            application/json:
              schema:
                $ref: "#/components/schemas/Error"

  /accounts/standard-registries:
    get:
      tags:
        - accounts
      description: Returns all Standard Registries.
      security:
        - bearerAuth: []
      summary: Returns all Standard Registries.
      responses:
        200:
          description: Successful operation.
          content:
            application/json:
              schema:
                type: array
                items:
                  $ref: "#/components/schemas/Account"
        401:
          description: Unauthorized.
        500:
          description: Internal server error.
          content:
            application/json:
              schema:
                $ref: "#/components/schemas/Error"
<<<<<<< HEAD
                
  /accounts/standard-registries/aggregated:
    get:
      tags:
        - accounts
      description: Returns all Standard Registries aggregated with polices and vcDocuments
      security:
        - bearerAuth: []
      summary: Returns all Standard Registries aggregated with polices and vcDocuments.
      responses:
        200:
          description: Successful operation.
          content:
            application/json:
              schema:
                type: array
                items:
                  $ref: "#/components/schemas/VCWithPolicies"
        401:
          description: Unauthorized.
        500:
          description: Internal server error.
          content:
            application/json:
              schema:
                $ref: "#/components/schemas/Error"
  
=======

>>>>>>> e21c4457
  /profiles/{username}/balance:
    get:
      tags:
        - profiles
      description: Requests Hedera account balance. Only users with the Installer role are allowed to make the request.
      parameters:
        - in: path
          name: username
          schema:
            type: string
          required: true
          description: The name of the user for whom to fetch the balance.
      security:
        - bearerAuth: []
      summary: Returns user's Hedera account balance.
      responses:
        200:
          description: Successful operation.
          content:
            application/json:
              schema:
                type: string
        401:
          description: Unauthorized.
        403:
          description: Forbidden.
        500:
          description: Internal server error.
          content:
            application/json:
              schema:
                $ref: "#/components/schemas/Error"

  /profiles/{username}:
    get:
      tags:
        - profiles
      description: Returns user account information. For users with the Standard Registry role it also returns address book and VC document information.
      parameters:
        - in: path
          name: username
          schema:
            type: string
          required: true
          description: The name of the user for whom to fetch the information.
      security:
        - bearerAuth: []
      summary: Returns user account info.
      responses:
        200:
          description: Successful operation.
          content:
            application/json:
              schema:
                $ref: "#/components/schemas/User"
        401:
          description: Unauthorized.
        403:
          description: Forbidden.
        500:
          description: Internal server error.
          content:
            application/json:
              schema:
                $ref: "#/components/schemas/Error"
    put:
      tags:
        - profiles
      description: Sets Hedera credentials for the user. For users with the Standard Registry role it also creates an address book.
      parameters:
        - in: path
          name: username
          schema:
            type: string
          required: true
          description: The name of the user for whom to update the information.
      security:
        - bearerAuth: []
      summary: Sets Hedera credentials for the user.
      requestBody:
        description: Object that contains the Hedera account data.
        required: true
        content:
          application/json:
            schema:
              $ref: "#/components/schemas/User"
      responses:
        201:
          description: Created.
        401:
          description: Unauthorized.
        403:
          description: Forbidden.
        500:
          description: Internal server error.
          content:
            application/json:
              schema:
                $ref: "#/components/schemas/Error"

  /profiles/push/{username}:
    put:
      tags:
        - profiles
      description: Sets Hedera credentials for the user
      security:
        - bearerAuth: []
      summary: Sets Hedera credentials for the user
      parameters:
        - in: path
          name: username
          schema:
            type: string
          required: true
          description: The name of the user for whom to update the information.
      requestBody:
        description: Object that contains the Hedera account data.
        required: true
        content:
          application/json:
            schema:
              $ref: "#/components/schemas/User"
      responses:
        202:
          description: Successful operation.
          content:
            application/json:
              schema:
                $ref: "#/components/schemas/Task"
        401:
          description: Unauthorized.
        403:
          description: Forbidden.
        500:
          description: Internal server error.
          content:
            application/json:
              schema:
                $ref: "#/components/schemas/Error"

  /schemas:
    get:
      tags:
        - schemas
      description: Returns all schemas.
      security:
        - bearerAuth: []
      summary: Returns all schemas.
      parameters:
        - in: query
          name: pageIndex
          schema:
            type: integer
          description: The number of pages to skip before starting to collect the result set
          examples:
            pageIndex:
              summary: Example of a pageIndex
              value: 0
        - in: query
          name: pageSize
          schema:
            type: integer
          description: The numbers of items to return
          examples:
            pageSize:
              summary: Example of a pageSize
              value: 100
      responses:
        200:
          description: Successful operation.
          headers:
            x-total-count:
              schema:
                type: integer
              description: Total items in the collection.
          content:
            application/json:
              schema:
                type: array
                items:
                  $ref: "#/components/schemas/Schema"
        401:
          description: Unauthorized.
        403:
          description: Forbidden.
        500:
          description: Internal server error.
          content:
            application/json:
              schema:
                $ref: "#/components/schemas/Error"

  /schema/{schemaId}:
    get:
      tags:
        - schema
      description: Returns schema by schema ID.
      security:
        - bearerAuth: []
      summary: Returns schema by schema ID.
      parameters:
        - in: path
          name: schemaId
          schema:
            type: string
          required: true
          description: Schema ID.
      responses:
        200:
          description: Successful operation.
          content:
            application/json:
              schema:
                $ref: "#/components/schemas/Schema"
        401:
          description: Unauthorized.
        403:
          description: Forbidden.
        500:
          description: Internal server error.
          content:
            application/json:
              schema:
                $ref: "#/components/schemas/Error"

  /schemas/{topicId}:
    post:
      tags:
        - schemas
      description: Creates new schema. Only users with the Standard Registry role are allowed to make the request.
      parameters:
        - in: path
          name: topicId
          schema:
            type: string
          required: true
          description: Topic ID.
          examples:
            topicId:
              summary: Example of a Topic ID
              value: 0.0.00000001
      security:
        - bearerAuth: []
      summary: Create new schema.
      requestBody:
        description: Object that contains a valid schema.
        required: true
        content:
          application/json:
            schema:
              $ref: "#/components/schemas/Schema"
      responses:
        201:
          description: Created.
        401:
          description: Unauthorized.
        403:
          description: Forbidden.
        500:
          description: Internal server error.
          content:
            application/json:
              schema:
                $ref: "#/components/schemas/Error"
    get:
      tags:
        - schemas
      description: Returns all schemas by topicId.
      security:
        - bearerAuth: []
      summary: Returns all schemas by topicId.
      parameters:
        - in: path
          name: topicId
          schema:
            type: string
          required: true
          description: Topic ID.
          examples:
            topicId:
              summary: Example of a Topic ID
              value: 0.0.00000001
        - in: query
          name: pageIndex
          schema:
            type: integer
          description: The number of pages to skip before starting to collect the result set
          examples:
            pageIndex:
              summary: Example of a pageIndex
              value: 0
        - in: query
          name: pageSize
          schema:
            type: integer
          description: The numbers of items to return
          examples:
            pageSize:
              summary: Example of a pageSize
              value: 100
      responses:
        200:
          description: Successful operation.
          headers:
            x-total-count:
              schema:
                type: integer
              description: Total items in the collection.
          content:
            application/json:
              schema:
                type: array
                items:
                  $ref: "#/components/schemas/Schema"
        401:
          description: Unauthorized.
        403:
          description: Forbidden.
        500:
          description: Internal server error.
          content:
            application/json:
              schema:
                $ref: "#/components/schemas/Error"

  /schemas/push/{topicId}:
    post:
      tags:
        - schemas
      description: Creates new schema. Only users with the Standard Registry role are allowed to make the request.
      security:
        - bearerAuth: []
      summary: Create new schema.
      parameters:
        - in: path
          name: topicId
          schema:
            type: string
          required: true
          description: Topic ID.
          examples:
            topicId:
              summary: Example of a Topic ID
              value: 0.0.00000001
      requestBody:
        description: Object that contains a valid schema.
        required: true
        content:
          application/json:
            schema:
              $ref: "#/components/schemas/Schema"
      responses:
        202:
          description: Successful operation.
          content:
            application/json:
              schema:
                $ref: "#/components/schemas/Task"
        401:
          description: Unauthorized.
        403:
          description: Forbidden.
        500:
          description: Internal server error.
          content:
            application/json:
              schema:
                $ref: "#/components/schemas/Error"

  /schemas/{schemaId}/publish:
    put:
      tags:
        - schemas
      description: Publishes the schema with the provided (internal) schema ID onto IPFS, sends a message featuring IPFS CID into the corresponding Hedera topic. Only users with the Standard Registry role are allowed to make the request.
      parameters:
        - in: path
          name: schemaId
          schema:
            type: string
          required: true
          description: Schema ID.
      security:
        - bearerAuth: []
      summary: Publishes the schema.
      requestBody:
        description: Object that contains policy version.
        required: true
        content:
          application/json:
            schema:
              type: object
              properties:
                version:
                  type: string
      responses:
        200:
          description: Successful operation.
          content:
            application/json:
              schema:
                type: array
                items:
                  $ref: "#/components/schemas/Schema"
        401:
          description: Unauthorized.
        403:
          description: Forbidden.
        500:
          description: Internal server error.
          content:
            application/json:
              schema:
                $ref: "#/components/schemas/Error"

  /schemas/push/{schemaId}/publish:
    put:
      tags:
        - schemas
      description: Publishes the schema with the provided (internal) schema ID onto IPFS, sends a message featuring IPFS CID into the corresponding Hedera topic. Only users with the Standard Registry role are allowed to make the request.
      security:
        - bearerAuth: []
      summary: Publishes the schema with the provided (internal) schema ID onto IPFS, sends a message featuring IPFS CID into the corresponding Hedera topic.
      parameters:
        - in: path
          name: schemaId
          schema:
            type: string
          required: true
          description: Schema ID.
      requestBody:
        description: Object that contains policy version.
        required: true
        content:
          application/json:
            schema:
              type: object
              properties:
                version:
                  type: string
      responses:
        202:
          description: Successful operation.
          content:
            application/json:
              schema:
                $ref: "#/components/schemas/Task"
        401:
          description: Unauthorized.
        403:
          description: Forbidden.
        500:
          description: Internal server error.
          content:
            application/json:
              schema:
                $ref: "#/components/schemas/Error"

  /schemas/{schemaId}:
    put:
      tags:
        - schemas
      description: Updates the schema with the provided schema ID. Only users with the Standard Registry role are allowed to make the request.
      parameters:
        - in: path
          name: schemaId
          schema:
            type: string
          required: true
          description: Schema ID.
      security:
        - bearerAuth: []
      summary: Updates the schema.
      requestBody:
        description: Object that contains a valid schema.
        required: true
        content:
          application/json:
            schema:
              $ref: "#/components/schemas/Schema"
      responses:
        200:
          description: Successful operation.
          content:
            application/json:
              schema:
                type: array
                items:
                  $ref: "#/components/schemas/Schema"
        401:
          description: Unauthorized.
        403:
          description: Forbidden.
        500:
          description: Internal server error.
          content:
            application/json:
              schema:
                $ref: "#/components/schemas/Error"
    delete:
      tags:
        - schemas
      description: Deletes the schema with the provided schema ID. Only users with the Standard Registry role are allowed to make the request.
      parameters:
        - in: path
          name: schemaId
          schema:
            type: string
          required: true
          description: Schema ID.
      security:
        - bearerAuth: []
      summary: Deletes the schema.
      responses:
        200:
          description: Successful operation.
          content:
            application/json:
              schema:
                type: array
                items:
                  $ref: "#/components/schemas/Schema"
        401:
          description: Unauthorized.
        403:
          description: Forbidden.
        500:
          description: Internal server error.
          content:
            application/json:
              schema:
                $ref: "#/components/schemas/Error"

  /schemas/{topicId}/import/file:
    post:
      tags:
        - schemas
      description: Imports new schema from a zip file into the local DB. Only users with the Standard Registry role are allowed to make the request.
      parameters:
        - in: path
          name: topicId
          schema:
            type: string
          required: true
          description: Topic ID.
          examples:
            topicId:
              summary: Example of a Topic ID
              value: 0.0.00000001
      security:
        - bearerAuth: []
      summary: Imports new schema from a zip file.
      requestBody:
        description: A zip file containing schema to be imported.
        content:
          binary/octet-stream:
            schema:
              type: string
              format: binary
        required: true
      responses:
        201:
          description: Created.
          content:
            application/json:
              schema:
                type: array
                items:
                  $ref: "#/components/schemas/Schema"
        401:
          description: Unauthorized.
        403:
          description: Forbidden.
        500:
          description: Internal server error.
          content:
            application/json:
              schema:
                $ref: "#/components/schemas/Error"

  /schemas/push/{topicId}/import/file:
    post:
      tags:
        - schemas
      description: Imports new schema from a zip file into the local DB. Only users with the Standard Registry role are allowed to make the request.
      security:
        - bearerAuth: []
      summary: Imports new schema from a zip file.
      requestBody:
        description: A zip file containing schema to be imported.
        content:
          binary/octet-stream:
            schema:
              type: string
              format: binary
        required: true
      parameters:
        - in: path
          name: topicId
          schema:
            type: string
          required: true
          description: Topic ID.
          examples:
            topicId:
              summary: Example of a Topic ID
              value: 0.0.00000001
      responses:
        202:
          description: Successful operation.
          content:
            application/json:
              schema:
                $ref: "#/components/schemas/Task"
        401:
          description: Unauthorized.
        403:
          description: Forbidden.
        500:
          description: Internal server error.
          content:
            application/json:
              schema:
                $ref: "#/components/schemas/Error"

  /schemas/{topicId}/import/message:
    post:
      tags:
        - schemas
      description: Imports new schema from IPFS into the local DB. Only users with the Standard Registry role are allowed to make the request.
      parameters:
        - in: path
          name: topicId
          schema:
            type: string
          required: true
          description: Topic ID.
          examples:
            topicId:
              summary: Example of a Topic ID
              value: 0.0.00000001
      security:
        - bearerAuth: []
      summary: Imports new schema from IPFS.
      requestBody:
        description: Object that contains the identifier of the Hedera message which contains the IPFS CID of the schema.
        required: true
        content:
          application/json:
            schema:
              type: object
              properties:
                messageId:
                  type: string
      responses:
        201:
          description: Created.
          content:
            application/json:
              schema:
                type: array
                items:
                  $ref: "#/components/schemas/Schema"
        401:
          description: Unauthorized.
        403:
          description: Forbidden.
        500:
          description: Internal server error.
          content:
            application/json:
              schema:
                $ref: "#/components/schemas/Error"

  /schemas/push/{topicId}/import/message:
    post:
      tags:
        - schemas
      description: Imports new schema from IPFS into the local DB. Only users with the Standard Registry role are allowed to make the request.
      security:
        - bearerAuth: []
      summary: Imports new schema from IPFS.
      requestBody:
        description: Object that contains the identifier of the Hedera message which contains the IPFS CID of the schema.
        required: true
        content:
          application/json:
            schema:
              type: object
              properties:
                messageId:
                  type: string
      parameters:
        - in: path
          name: topicId
          schema:
            type: string
          required: true
          description: Topic ID.
          examples:
            topicId:
              summary: Example of a Topic ID
              value: 0.0.00000001
      responses:
        202:
          description: Successful operation.
          content:
            application/json:
              schema:
                $ref: "#/components/schemas/Task"
        401:
          description: Unauthorized.
        403:
          description: Forbidden.
        500:
          description: Internal server error.
          content:
            application/json:
              schema:
                $ref: "#/components/schemas/Error"

  /schemas/import/message/preview:
    post:
      tags:
        - schemas
      description: Previews the schema from IPFS without loading it into the local DB. Only users with the Standard Registry role are allowed to make the request.
      security:
        - bearerAuth: []
      summary: Schema preview from IPFS.
      requestBody:
        description: Object that contains the identifier of the Hedera message which contains the IPFS CID of the schema.
        required: true
        content:
          application/json:
            schema:
              type: object
              properties:
                messageId:
                  type: string
      responses:
        200:
          description: Successful operation.
          content:
            application/json:
              schema:
                type: array
                items:
                  $ref: "#/components/schemas/Schema"
        401:
          description: Unauthorized.
        403:
          description: Forbidden.
        500:
          description: Internal server error.
          content:
            application/json:
              schema:
                $ref: "#/components/schemas/Error"

  /schemas/push/import/message/preview:
    post:
      tags:
        - schemas
      description: Previews the schema from IPFS without loading it into the local DB. Only users with the Standard Registry role are allowed to make the request.
      security:
        - bearerAuth: []
      summary: Schema preview from IPFS.
      requestBody:
        description: Object that contains the identifier of the Hedera message which contains the IPFS CID of the schema.
        required: true
        content:
          application/json:
            schema:
              type: object
              properties:
                messageId:
                  type: string
      responses:
        202:
          description: Successful operation.
          content:
            application/json:
              schema:
                $ref: "#/components/schemas/Task"
        401:
          description: Unauthorized.
        403:
          description: Forbidden.
        500:
          description: Internal server error.
          content:
            application/json:
              schema:
                $ref: "#/components/schemas/Error"

  /schemas/import/file/preview:
    post:
      tags:
        - schemas
      description: Previews the schema from a zip file. Only users with the Standard Registry role are allowed to make the request.
      security:
        - bearerAuth: []
      summary: Schema preview from a zip file.
      requestBody:
        description: A zip file containing the schema to be viewed.
        required: true
        content:
          binary/octet-stream:
            schema:
              type: string
              format: binary
      responses:
        200:
          description: Successful operation.
          content:
            application/json:
              schema:
                type: array
                items:
                  $ref: "#/components/schemas/Schema"
        401:
          description: Unauthorized.
        403:
          description: Forbidden.
        500:
          description: Internal server error.
          content:
            application/json:
              schema:
                $ref: "#/components/schemas/Error"

  /schemas/{schemaId}/export/message:
    post:
      tags:
        - schemas
      description: Returns Hedera message IDs of the published schemas, these messages contain IPFS CIDs of these schema files. Only users with the Standard Registry role are allowed to make the request.
      security:
        - bearerAuth: []
      summary: List Hedera message IDs of published schemas.
      parameters:
        - in: path
          name: schemaId
          schema:
            type: string
          required: true
          description: Selected schema ID.
      responses:
        200:
          description: Successful operation.
          content:
            application/json:
              schema:
                $ref: "#/components/schemas/ExportSchema"
        401:
          description: Unauthorized.
        403:
          description: Forbidden.
        500:
          description: Internal server error.
          content:
            application/json:
              schema:
                $ref: "#/components/schemas/Error"

  /schemas/{schemaId}/export/file:
    post:
      tags:
        - schemas
      description: Returns schema files for the schemas. Only users with the Standard Registry role are allowed to make the request.
      security:
        - bearerAuth: []
      summary: Return zip file with schemas.
      parameters:
        - in: path
          name: schemaId
          schema:
            type: string
          required: true
          description: Selected schema ID.
      responses:
        200:
          description: Successful operation. Response zip file
        401:
          description: Unauthorized.
        403:
          description: Forbidden.
        500:
          description: Internal server error.
          content:
            application/json:
              schema:
                $ref: "#/components/schemas/Error"

  /schemas/type/{type}:
    get:
      tags:
        - schemas
      description: Finds the schema using the json document type.
      parameters:
        - in: path
          name: type
          schema:
            type: string
          required: true
          description: JSON type.
      security:
        - bearerAuth: []
      summary: Returns schema by type.
      responses:
        200:
          description: Successful operation.
          content:
            application/json:
              schema:
                $ref: "#/components/schemas/Schema"
        401:
          description: Unauthorized.
        403:
          description: Forbidden.
        500:
          description: Internal server error.
          content:
            application/json:
              schema:
                $ref: "#/components/schemas/Error"
  /schemas/system/{username}:
    post:
      tags:
        - schemas
      description: Creates new system schema. Only users with the Standard Registry role are allowed to make the request.
      parameters:
        - in: path
          name: username
          schema:
            type: string
          required: true
          description: Username.
      security:
        - bearerAuth: []
      summary: Creates new system schema.
      requestBody:
        description: Object that contains a valid schema.
        required: true
        content:
          application/json:
            schema:
              $ref: "#/components/schemas/Schema"
      responses:
        201:
          description: Created.
        401:
          description: Unauthorized.
        403:
          description: Forbidden.
        500:
          description: Internal server error.
          content:
            application/json:
              schema:
                $ref: "#/components/schemas/Error"
    get:
      tags:
        - schemas
      description: Returns all system schemas by username. Only users with the Standard Registry role are allowed to make the request.
      security:
        - bearerAuth: []
      summary: Returns all system schemas by username.
      parameters:
        - in: path
          name: username
          schema:
            type: string
          required: true
          description: Username.
        - in: query
          name: pageIndex
          schema:
            type: integer
          description: The number of pages to skip before starting to collect the result set.
          examples:
            pageIndex:
              summary: Example of a pageIndex.
              value: 0
        - in: query
          name: pageSize
          schema:
            type: integer
          description: The number of items to return.
          examples:
            pageSize:
              summary: Example of a pageSize.
              value: 100
      responses:
        200:
          description: Successful operation.
          headers:
            x-total-count:
              schema:
                type: integer
              description: Total number of items in the collection.
          content:
            application/json:
              schema:
                type: array
                items:
                  $ref: "#/components/schemas/Schema"
        401:
          description: Unauthorized.
        403:
          description: Forbidden.
        500:
          description: Internal server error.
          content:
            application/json:
              schema:
                $ref: "#/components/schemas/Error"
  /schemas/system/{schemaId}:
    put:
      tags:
        - schemas
      description: Updates the system schema with the provided schema ID. Only users with the Standard Registry role are allowed to make the request.
      parameters:
        - in: path
          name: schemaId
          schema:
            type: string
          required: true
          description: Schema ID.
      security:
        - bearerAuth: []
      summary: Updates the schema.
      requestBody:
        description: Object that contains a valid schema.
        required: true
        content:
          application/json:
            schema:
              $ref: "#/components/schemas/Schema"
      responses:
        200:
          description: Successful operation.
          content:
            application/json:
              schema:
                type: array
                items:
                  $ref: "#/components/schemas/Schema"
        401:
          description: Unauthorized.
        403:
          description: Forbidden.
        500:
          description: Internal server error.
          content:
            application/json:
              schema:
                $ref: "#/components/schemas/Error"
    delete:
      tags:
        - schemas
      description: Deletes the system schema with the provided schema ID. Only users with the Standard Registry role are allowed to make the request.
      parameters:
        - in: path
          name: schemaId
          schema:
            type: string
          required: true
          description: Schema ID.
      security:
        - bearerAuth: []
      summary: Deletes the schema.
      responses:
        200:
          description: Successful operation.
          content:
            application/json:
              schema:
                type: array
                items:
                  $ref: "#/components/schemas/Schema"
        401:
          description: Unauthorized.
        403:
          description: Forbidden.
        500:
          description: Internal server error.
          content:
            application/json:
              schema:
                $ref: "#/components/schemas/Error"
  /schemas/system/{schemaId}/active:
    put:
      tags:
        - schemas
      description: Makes the selected scheme active. Other schemes of the same type become inactive. Only users with the Standard Registry role are allowed to make the request.
      parameters:
        - in: path
          name: schemaId
          schema:
            type: string
          required: true
          description: Schema ID.
      security:
        - bearerAuth: []
      summary: Publishes the schema.
      requestBody:
        description: Object that contains policy version.
        required: true
        content:
          application/json:
            schema:
              type: object
              properties:
                version:
                  type: string
      responses:
        200:
          description: Successful operation.
          content:
            application/json:
              schema:
                type: array
                items:
                  $ref: "#/components/schemas/Schema"
        401:
          description: Unauthorized.
        403:
          description: Forbidden.
        500:
          description: Internal server error.
          content:
            application/json:
              schema:
                $ref: "#/components/schemas/Error"
  /schemas/system/entity/{schemaEntity}:
    get:
      tags:
        - schemas
      description: Finds the schema using the schema type.
      parameters:
        - in: path
          name: schemaEntity
          schema:
            type: string
            enum:
              [
                  STANDARD_REGISTRY,
                  USER,
                  POLICY,
                  MINT_TOKEN,
                  WIPE_TOKEN,
                  MINT_NFTOKEN,
              ]
          required: true
          description: schema type.
      security:
        - bearerAuth: []
      summary: Returns schema by schema type.
      responses:
        200:
          description: Successful operation.
          content:
            application/json:
              schema:
                $ref: "#/components/schemas/Schema"
        401:
          description: Unauthorized.
        403:
          description: Forbidden.
        500:
          description: Internal server error.
          content:
            application/json:
              schema:
                $ref: "#/components/schemas/Error"
  /tokens:
    get:
      tags:
        - tokens
      description: Returns all tokens. For the Standard Registry role it returns only the list of tokens, for other users it also returns token balances as well as the KYC, Freeze, and Association statuses. Not allowed for the Auditor role.
      security:
        - bearerAuth: []
      summary: Return a list of tokens.
      responses:
        200:
          description: Successful operation.
          content:
            application/json:
              schema:
                type: array
                items:
                  allOf:
                    - $ref: "#/components/schemas/TokenInfo"
                    - type: object
                      properties:
                        policies:
                          type: array
                          items:
                            type: string
        401:
          description: Unauthorized.
        403:
          description: Forbidden.
        500:
          description: Internal server error.
          content:
            application/json:
              schema:
                $ref: "#/components/schemas/Error"
    post:
      tags:
        - tokens
      description: Creates a new token. Only users with the Standard Registry role are allowed to make the request.
      security:
        - bearerAuth: []
      summary: Creates a new token.
      requestBody:
        description: Object that contains token information.
        required: true
        content:
          application/json:
            schema:
              $ref: "#/components/schemas/Token"
      responses:
        201:
          description: Created.
          content:
            application/json:
              schema:
                type: array
                items:
                  allOf:
                    - $ref: "#/components/schemas/TokenInfo"
                    - type: object
                      properties:
                        policies:
                          type: array
                          items:
                            type: string
        400:
          description: Bad Request.
          content:
            application/json:
              schema:
                $ref: "#/components/schemas/Error"
        401:
          description: Unauthorized.
        403:
          description: Forbidden.
        500:
          description: Internal server error.
          content:
            application/json:
              schema:
                $ref: "#/components/schemas/Error"

  /tokens/push:
    post:
      tags:
        - tokens
      description: Creates a new token. Only users with the Standard Registry role are allowed to make the request.
      security:
        - bearerAuth: []
      summary: Creates a new token.
      requestBody:
        description: Object that contains token information.
        required: true
        content:
          application/json:
            schema:
              $ref: "#/components/schemas/Token"
      responses:
        202:
          description: Successful operation.
          content:
            application/json:
              schema:
                $ref: "#/components/schemas/Task"
        401:
          description: Unauthorized.
        403:
          description: Forbidden.
        500:
          description: Internal server error.
          content:
            application/json:
              schema:
                $ref: "#/components/schemas/Error"

  /tokens/{tokenId}/{username}/info:
    get:
      tags:
        - tokens
      description: Returns user information for the selected token. Only users with the Standard Registry role are allowed to make the request.
      security:
        - bearerAuth: []
      parameters:
        - in: path
          name: tokenId
          schema:
            type: string
          required: true
          description: Token ID.
        - in: path
          name: username
          schema:
            type: string
          required: true
          description: Username.
      responses:
        200:
          description: Successful operation.
          content:
            application/json:
              schema:
                $ref: "#/components/schemas/TokenInfo"
        400:
          description: Bad Request.
          content:
            application/json:
              schema:
                $ref: "#/components/schemas/Error"
        401:
          description: Unauthorized.
        403:
          description: Forbidden.
        500:
          description: Internal server error.
          content:
            application/json:
              schema:
                $ref: "#/components/schemas/Error"

  /tokens/{tokenId}/associate:
    put:
      tags:
        - tokens
      description: Associates the user with the provided Hedera token. Only users with the Installer role are allowed to make the request.
      parameters:
        - in: path
          name: tokenId
          schema:
            type: string
          required: true
          description: Token ID.
      security:
        - bearerAuth: []
      summary: Associates the user with the provided Hedera token.
      responses:
        200:
          description: Successful operation.
        401:
          description: Unauthorized.
        403:
          description: Forbidden.
        500:
          description: Internal server error.
          content:
            application/json:
              schema:
                $ref: "#/components/schemas/Error"

  /tokens/push/{tokenId}/associate:
    put:
      tags:
        - tokens
      description: Associates the user with the provided Hedera token. Only users with the Standard Registry role are allowed to make the request.
      security:
        - bearerAuth: []
      summary: Associates the user with the provided Hedera token.
      parameters:
        - in: path
          name: tokenId
          schema:
            type: string
          required: true
          description: Token ID.
      responses:
        202:
          description: Successful operation.
          content:
            application/json:
              schema:
                $ref: "#/components/schemas/Task"
        401:
          description: Unauthorized.
        403:
          description: Forbidden.
        500:
          description: Internal server error.
          content:
            application/json:
              schema:
                $ref: "#/components/schemas/Error"

  /tokens/{tokenId}/dissociate:
    put:
      tags:
        - tokens
      description: Disassociates the user with the provided Hedera token. Only users with the Installer role are allowed to make the request.
      parameters:
        - in: path
          name: tokenId
          schema:
            type: string
          required: true
          description: Token ID.
      security:
        - bearerAuth: []
      summary: Associate the user with the provided Hedera token.
      responses:
        202:
          description: Successful operation.
        401:
          description: Unauthorized.
        403:
          description: Forbidden.
        500:
          description: Internal server error.
          content:
            application/json:
              schema:
                $ref: "#/components/schemas/Error"

  /tokens/push/{tokenId}/dissociate:
    put:
      tags:
        - tokens
      description: Disassociates the user with the provided Hedera token. Only users with the Standard Registry role are allowed to make the request.
      security:
        - bearerAuth: []
      summary: Disassociates the user with the provided Hedera token.
      parameters:
        - in: path
          name: tokenId
          schema:
            type: string
          required: true
          description: Token ID.
      responses:
        202:
          description: Successful operation.
          content:
            application/json:
              schema:
                $ref: "#/components/schemas/Task"
        401:
          description: Unauthorized.
        403:
          description: Forbidden.
        500:
          description: Internal server error.
          content:
            application/json:
              schema:
                $ref: "#/components/schemas/Error"

  /tokens/{tokenId}/{username}/grant-kyc:
    put:
      tags:
        - tokens
      description: Sets the KYC flag for the user. Only users with the Standard Registry role are allowed to make the request.
      parameters:
        - in: path
          name: tokenId
          schema:
            type: string
          required: true
          description: Token ID.
        - in: path
          name: username
          schema:
            type: string
          required: true
          description: Username.
      security:
        - bearerAuth: []
      summary: Sets the KYC flag for the user.
      responses:
        200:
          description: Successful operation.
          content:
            application/json:
              schema:
                $ref: "#/components/schemas/TokenInfo"
        400:
          description: Bad Request.
          content:
            application/json:
              schema:
                $ref: "#/components/schemas/Error"
        401:
          description: Unauthorized.
        403:
          description: Forbidden.
        500:
          description: Internal server error.
          content:
            application/json:
              schema:
                $ref: "#/components/schemas/Error"

  /tokens/push/{tokenId}/{username}/grant-kyc:
    put:
      tags:
        - tokens
      description: Sets the KYC flag for the user. Only users with the Standard Registry role are allowed to make the request.
      security:
        - bearerAuth: []
      summary: Sets the KYC flag for the user.
      parameters:
        - in: path
          name: tokenId
          schema:
            type: string
          required: true
          description: Token ID.
        - in: path
          name: username
          schema:
            type: string
          required: true
          description: Username.
      responses:
        202:
          description: Successful operation.
          content:
            application/json:
              schema:
                $ref: "#/components/schemas/Task"
        401:
          description: Unauthorized.
        403:
          description: Forbidden.
        500:
          description: Internal server error.
          content:
            application/json:
              schema:
                $ref: "#/components/schemas/Error"

  /tokens/{tokenId}/{username}/revoke-kyc:
    put:
      tags:
        - tokens
      description: Unsets the KYC flag for the user. Only users with the Standard Registry role are allowed to make the request.
      parameters:
        - in: path
          name: tokenId
          schema:
            type: string
          required: true
          description: Token ID.
        - in: path
          name: username
          schema:
            type: string
          required: true
          description: Username.
      security:
        - bearerAuth: []
      summary: Unsets the KYC flag for the user.
      responses:
        200:
          description: Successful operation.
          content:
            application/json:
              schema:
                $ref: "#/components/schemas/TokenInfo"
        400:
          description: Bad Request.
          content:
            application/json:
              schema:
                $ref: "#/components/schemas/Error"
        401:
          description: Unauthorized.
        403:
          description: Forbidden.
        500:
          description: Internal server error.
          content:
            application/json:
              schema:
                $ref: "#/components/schemas/Error"

  /tokens/push/{tokenId}/{username}/revoke-kyc:
    put:
      tags:
        - tokens
      description: Unsets the KYC flag for the user. Only users with the Standard Registry role are allowed to make the request.
      security:
        - bearerAuth: []
      summary: Unsets the KYC flag for the user.
      parameters:
        - in: path
          name: tokenId
          schema:
            type: string
          required: true
          description: Token ID.
        - in: path
          name: username
          schema:
            type: string
          required: true
          description: Username.
      responses:
        202:
          description: Successful operation.
          content:
            application/json:
              schema:
                $ref: "#/components/schemas/Task"
        401:
          description: Unauthorized.
        403:
          description: Forbidden.
        500:
          description: Internal server error.
          content:
            application/json:
              schema:
                $ref: "#/components/schemas/Error"


  /tokens/{tokenId}/{username}/grantKyc:
    put:
      deprecated: true
      tags:
        - tokens
      description: Sets the KYC flag for the user. Only users with the Standard Registry role are allowed to make the request.
      parameters:
        - in: path
          name: tokenId
          schema:
            type: string
          required: true
          description: Token ID.
        - in: path
          name: username
          schema:
            type: string
          required: true
          description: Username.
      security:
        - bearerAuth: []
      summary: Sets the KYC flag for the user.
      responses:
        200:
          description: Successful operation.
          content:
            application/json:
              schema:
                $ref: "#/components/schemas/TokenInfo"
        400:
          description: Bad Request.
          content:
            application/json:
              schema:
                $ref: "#/components/schemas/Error"
        401:
          description: Unauthorized.
        403:
          description: Forbidden.
        500:
          description: Internal server error.
          content:
            application/json:
              schema:
                $ref: "#/components/schemas/Error"

  /tokens/push/{tokenId}/{username}/grantKyc:
    put:
      deprecated: true
      tags:
        - tokens
      description: Sets the KYC flag for the user. Only users with the Standard Registry role are allowed to make the request.
      security:
        - bearerAuth: []
      summary: Sets the KYC flag for the user.
      parameters:
        - in: path
          name: tokenId
          schema:
            type: string
          required: true
          description: Token ID.
        - in: path
          name: username
          schema:
            type: string
          required: true
          description: Username.
      responses:
        202:
          description: Successful operation.
          content:
            application/json:
              schema:
                $ref: "#/components/schemas/Task"
        401:
          description: Unauthorized.
        403:
          description: Forbidden.
        500:
          description: Internal server error.
          content:
            application/json:
              schema:
                $ref: "#/components/schemas/Error"

  /tokens/{tokenId}/{username}/revokeKyc:
    put:
      deprecated: true
      tags:
        - tokens
      description: Unsets the KYC flag for the user. Only users with the Standard Registry role are allowed to make the request.
      parameters:
        - in: path
          name: tokenId
          schema:
            type: string
          required: true
          description: Token ID.
        - in: path
          name: username
          schema:
            type: string
          required: true
          description: Username.
      security:
        - bearerAuth: []
      summary: Unsets the KYC flag for the user.
      responses:
        200:
          description: Successful operation.
          content:
            application/json:
              schema:
                $ref: "#/components/schemas/TokenInfo"
        400:
          description: Bad Request.
          content:
            application/json:
              schema:
                $ref: "#/components/schemas/Error"
        401:
          description: Unauthorized.
        403:
          description: Forbidden.
        500:
          description: Internal server error.
          content:
            application/json:
              schema:
                $ref: "#/components/schemas/Error"

  /tokens/push/{tokenId}/{username}/revokeKyc:
    put:
      deprecated: true
      tags:
        - tokens
      description: Unsets the KYC flag for the user. Only users with the Standard Registry role are allowed to make the request.
      security:
        - bearerAuth: []
      summary: Unsets the KYC flag for the user.
      parameters:
        - in: path
          name: tokenId
          schema:
            type: string
          required: true
          description: Token ID.
        - in: path
          name: username
          schema:
            type: string
          required: true
          description: Username.
      responses:
        202:
          description: Successful operation.
          content:
            application/json:
              schema:
                $ref: "#/components/schemas/Task"
        401:
          description: Unauthorized.
        403:
          description: Forbidden.
        500:
          description: Internal server error.
          content:
            application/json:
              schema:
                $ref: "#/components/schemas/Error"

  /tokens/{tokenId}/{username}/freeze:
    put:
      tags:
        - tokens
      description: Freezes transfers of the specified token for the user. Only users with the Standard Registry role are allowed to make the request.
      parameters:
        - in: path
          name: tokenId
          schema:
            type: string
          required: true
          description: Token ID.
        - in: path
          name: username
          schema:
            type: string
          required: true
          description: Username.
      security:
        - bearerAuth: []
      summary: Freeze transfers of the specified token for the user.
      responses:
        200:
          description: Successful operation.
          content:
            application/json:
              schema:
                $ref: "#/components/schemas/TokenInfo"
        400:
          description: Bad Request.
          content:
            application/json:
              schema:
                $ref: "#/components/schemas/Error"
        401:
          description: Unauthorized.
        403:
          description: Forbidden.
        500:
          description: Internal server error.
          content:
            application/json:
              schema:
                $ref: "#/components/schemas/Error"

  /tokens/push/{tokenId}/{username}/freeze:
    put:
      tags:
        - tokens
      description: Freezes transfers of the specified token for the user. Only users with the Standard Registry role are allowed to make the request.
      security:
        - bearerAuth: []
      summary: Freeze transfers of the specified token for the user.
      parameters:
        - in: path
          name: tokenId
          schema:
            type: string
          required: true
          description: Token ID.
        - in: path
          name: username
          schema:
            type: string
          required: true
          description: Username.
      responses:
        202:
          description: Successful operation.
          content:
            application/json:
              schema:
                $ref: "#/components/schemas/Task"
        401:
          description: Unauthorized.
        403:
          description: Forbidden.
        500:
          description: Internal server error.
          content:
            application/json:
              schema:
                $ref: "#/components/schemas/Error"

  /tokens/{tokenId}/{username}/unfreeze:
    put:
      tags:
        - tokens
      description: Unfreezes transfers of the specified token for the user. Only users with the Standard Registry role are allowed to make the request.
      parameters:
        - in: path
          name: tokenId
          schema:
            type: string
          required: true
          description: Token ID.
        - in: path
          name: username
          schema:
            type: string
          required: true
          description: Username.
      security:
        - bearerAuth: []
      summary: Unfreezes transfers of the specified token for the user.
      responses:
        200:
          description: Successful operation.
          content:
            application/json:
              schema:
                $ref: "#/components/schemas/TokenInfo"
        400:
          description: Bad Request.
          content:
            application/json:
              schema:
                $ref: "#/components/schemas/Error"
        401:
          description: Unauthorized.
        403:
          description: Forbidden.
        500:
          description: Internal server error.
          content:
            application/json:
              schema:
                $ref: "#/components/schemas/Error"

  /tokens/push/{tokenId}/{username}/unfreeze:
    put:
      tags:
        - tokens
      description: Unfreezes transfers of the specified token for the user. Only users with the Standard Registry role are allowed to make the request.
      security:
        - bearerAuth: []
      summary: Unfreezes transfers of the specified token for the user.
      parameters:
        - in: path
          name: tokenId
          schema:
            type: string
          required: true
          description: Token ID.
        - in: path
          name: username
          schema:
            type: string
          required: true
          description: Username.
      responses:
        202:
          description: Successful operation.
          content:
            application/json:
              schema:
                $ref: "#/components/schemas/Task"
        401:
          description: Unauthorized.
        403:
          description: Forbidden.
        500:
          description: Internal server error.
          content:
            application/json:
              schema:
                $ref: "#/components/schemas/Error"

  /trustchains:
    get:
      deprecated: true
      tags:
        - trust-chains
      description: Requests all VP documents. Only users with the Auditor role are allowed to make the request.
      security:
        - bearerAuth: []
      summary: Returns a list of all VP documents.
      parameters:
        - in: query
          name: pageIndex
          schema:
            type: integer
          description: The number of pages to skip before starting to collect the result set
          examples:
            pageIndex:
              summary: Example of a pageIndex
              value: 0
        - in: query
          name: pageSize
          schema:
            type: integer
          description: The numbers of items to return
          examples:
            pageSize:
              summary: Example of a pageSize
              value: 100
        - in: query
          name: policyId
          schema:
            type: string
          description: Selected policy ID.
        - in: query
          name: policyOwner
          schema:
            type: string
          description: Selected Standard Registry (DID).
      responses:
        200:
          description: Successful operation.
          headers:
            x-total-count:
              schema:
                type: integer
              description: Total items in the collection.
          content:
            application/json:
              schema:
                type: array
                items:
                  $ref: "#/components/schemas/VerifiablePresentation"
        401:
          description: Unauthorized.
        403:
          description: Forbidden.
        500:
          description: Internal server error.
          content:
            application/json:
              schema:
                $ref: "#/components/schemas/Error"

  /trustchains/{hash}:
    get:
      deprecated: true
      tags:
        - trust-chains
      description: Builds and returns a trustchain, from the VP to the root VC document. Only users with the Auditor role are allowed to make the request.
      parameters:
        - in: path
          name: hash
          schema:
            type: string
          required: true
          description: Hash or ID of a VP document.
      security:
        - bearerAuth: []
      summary: Returns a trustchain for a VP document.
      responses:
        200:
          description: Successful operation.
          content:
            application/json:
              schema:
                $ref: "#/components/schemas/TrustChains"
        401:
          description: Unauthorized.
        403:
          description: Forbidden.
        500:
          description: Internal server error.
          content:
            application/json:
              schema:
                $ref: "#/components/schemas/Error"

  /trust-chains:
    get:
      tags:
        - trustchains
      description: Requests all VP documents. Only users with the Auditor role are allowed to make the request.
      security:
        - bearerAuth: []
      summary: Returns a list of all VP documents.
      parameters:
        - in: query
          name: pageIndex
          schema:
            type: integer
          description: The number of pages to skip before starting to collect the result set
          examples:
            pageIndex:
              summary: Example of a pageIndex
              value: 0
        - in: query
          name: pageSize
          schema:
            type: integer
          description: The numbers of items to return
          examples:
            pageSize:
              summary: Example of a pageSize
              value: 100
        - in: query
          name: policyId
          schema:
            type: string
          description: Selected policy ID.
        - in: query
          name: policyOwner
          schema:
            type: string
          description: Selected Standard Registry (DID).
      responses:
        200:
          description: Successful operation.
          headers:
            x-total-count:
              schema:
                type: integer
              description: Total items in the collection.
          content:
            application/json:
              schema:
                type: array
                items:
                  $ref: "#/components/schemas/VerifiablePresentation"
        401:
          description: Unauthorized.
        403:
          description: Forbidden.
        500:
          description: Internal server error.
          content:
            application/json:
              schema:
                $ref: "#/components/schemas/Error"

  /trust-chains/{hash}:
    get:
      tags:
        - trustchains
      description: Builds and returns a trustchain, from the VP to the root VC document. Only users with the Auditor role are allowed to make the request.
      parameters:
        - in: path
          name: hash
          schema:
            type: string
          required: true
          description: Hash or ID of a VP document.
      security:
        - bearerAuth: []
      summary: Returns a trustchain for a VP document.
      responses:
        200:
          description: Successful operation.
          content:
            application/json:
              schema:
                $ref: "#/components/schemas/TrustChains"
        401:
          description: Unauthorized.
        403:
          description: Forbidden.
        500:
          description: Internal server error.
          content:
            application/json:
              schema:
                $ref: "#/components/schemas/Error"

  /policies:
    get:
      tags:
        - policies
      description: Returns all policies. Only users with the Standard Registry and Installer role are allowed to make the request.
      security:
        - bearerAuth: []
      summary: Return a list of all policies.
      parameters:
        - in: query
          name: pageIndex
          schema:
            type: integer
          description: The number of pages to skip before starting to collect the result set
          examples:
            pageIndex:
              summary: Example of a pageIndex
              value: 0
        - in: query
          name: pageSize
          schema:
            type: integer
          description: The numbers of items to return
          examples:
            pageSize:
              summary: Example of a pageSize
              value: 100
      responses:
        200:
          description: Successful operation.
          headers:
            x-total-count:
              schema:
                type: integer
              description: Total items in the collection.
          content:
            application/json:
              schema:
                type: array
                items:
                  allOf:
                    - $ref: "#/components/schemas/PolicyConfig"
                    - type: object
                      properties:
                        userRoles:
                          type: array
                          items:
                            type: string
        401:
          description: Unauthorized.
        403:
          description: Forbidden.
        500:
          description: Internal server error.
          content:
            application/json:
              schema:
                $ref: "#/components/schemas/Error"
    post:
      tags:
        - policies
      description: Creates a new policy. Only users with the Standard Registry role are allowed to make the request.
      security:
        - bearerAuth: []
      summary: Creates a new policy.
      requestBody:
        description: Object that contains policy configuration.
        required: true
        content:
          application/json:
            schema:
              $ref: "#/components/schemas/PolicyConfig"
      responses:
        201:
          description: Created.
        401:
          description: Unauthorized.
        403:
          description: Forbidden.
        500:
          description: Internal server error.
          content:
            application/json:
              schema:
                $ref: "#/components/schemas/Error"

  /policies/push:
    post:
      tags:
        - policies
      description: Creates a new policy. Only users with the Standard Registry role are allowed to make the request.
      security:
        - bearerAuth: []
      summary: Creates a new policy.
      requestBody:
        description: Object that contains policy configuration.
        required: true
        content:
          application/json:
            schema:
              $ref: "#/components/schemas/PolicyConfig"
      responses:
        202:
          description: Successful operation.
          content:
            application/json:
              schema:
                $ref: "#/components/schemas/Task"
        401:
          description: Unauthorized.
        403:
          description: Forbidden.
        500:
          description: Internal server error.
          content:
            application/json:
              schema:
                $ref: "#/components/schemas/Error"

  /policies/{policyId}:
    get:
      tags:
        - policies
      description: Retrieves policy configuration for the specified policy ID. Only users with the Standard Registry role are allowed to make the request.
      parameters:
        - in: path
          name: policyId
          schema:
            type: string
          required: true
          description: Selected policy ID.
      summary: Retrieves policy configuration.
      security:
        - bearerAuth: []
      responses:
        200:
          description: Successful operation.
          content:
            application/json:
              schema:
                allOf:
                  - $ref: "#/components/schemas/PolicyConfig"
                  - type: object
                    properties:
                      userRoles:
                        type: array
                        items:
                          type: string
        401:
          description: Unauthorized.
        403:
          description: Forbidden.
        500:
          description: Internal server error.
          content:
            application/json:
              schema:
                $ref: "#/components/schemas/Error"
    put:
      tags:
        - policies
      description: Updates policy configuration for the specified policy ID. Only users with the Standard Registry role are allowed to make the request.
      summary: Updates policy configuration.
      parameters:
        - in: path
          name: policyId
          description: Selected policy ID.
          required: true
          schema:
            type: string
      requestBody:
        description: Object that contains policy configuration.
        required: true
        content:
          application/json:
            schema:
              $ref: "#/components/schemas/PolicyConfig"
      security:
        - bearerAuth: []
      responses:
        200:
          description: Successful operation.
          content:
            application/json:
              schema:
                $ref: "#/components/schemas/PolicyConfig"
        401:
          description: Unauthorized.
        403:
          description: Forbidden.
        500:
          description: Internal server error.
          content:
            application/json:
              schema:
                $ref: "#/components/schemas/Error"

  /policies/{policyId}/publish:
    put:
      tags:
        - policies
      description: Publishes the policy with the specified (internal) policy ID onto IPFS, sends a message featuring its IPFS CID into the corresponding Hedera topic. Only users with the Standard Registry role are allowed to make the request.
      parameters:
        - in: path
          name: policyId
          schema:
            type: string
          required: true
          description: Selected policy ID.
      requestBody:
        description: Object that contains policy version.
        required: true
        content:
          application/json:
            schema:
              type: object
              properties:
                policyVersion:
                  type: string
      summary: Publishes the policy onto IPFS.
      security:
        - bearerAuth: []
      responses:
        200:
          description: Successful operation.
          content:
            application/json:
              schema:
                $ref: "#/components/schemas/PublishPolicy"
        401:
          description: Unauthorized.
        403:
          description: Forbidden.
        500:
          description: Internal server error.
          content:
            application/json:
              schema:
                $ref: "#/components/schemas/Error"

  /policies/push/{policyId}/publish:
    put:
      tags:
        - policies
      description: Publishes the policy with the specified (internal) policy ID onto IPFS, sends a message featuring its IPFS CID into the corresponding Hedera topic. Only users with the Standard Registry role are allowed to make the request.
      security:
        - bearerAuth: []
      summary: Publishes the policy with the specified (internal) policy ID onto IPFS, sends a message featuring its IPFS CID into the corresponding Hedera topic.
      parameters:
        - in: path
          name: policyId
          schema:
            type: string
          required: true
          description: Policy ID.
      requestBody:
        description: Object that contains policy version.
        required: true
        content:
          application/json:
            schema:
              type: object
              properties:
                policyVersion:
                  type: string
      responses:
        202:
          description: Successful operation.
          content:
            application/json:
              schema:
                $ref: "#/components/schemas/Task"
        401:
          description: Unauthorized.
        403:
          description: Forbidden.
        500:
          description: Internal server error.
          content:
            application/json:
              schema:
                $ref: "#/components/schemas/Error"

  /policies/validate:
    post:
      tags:
        - policies
      description: Validates selected policy. Only users with the Standard Registry role are allowed to make the request.
      security:
        - bearerAuth: []
      summary: Validates policy.
      requestBody:
        description: Object that contains policy configuration.
        required: true
        content:
          application/json:
            schema:
              $ref: "#/components/schemas/PolicyConfig"
      responses:
        200:
          description: Successful operation.
          content:
            application/json:
              schema:
                $ref: "#/components/schemas/ValidatePolicy"
        401:
          description: Unauthorized.
        403:
          description: Forbidden.
        500:
          description: Internal server error.
          content:
            application/json:
              schema:
                $ref: "#/components/schemas/Error"

  /policies/{policyId}/groups:
    get:
      tags:
        - policies
      description: Returns a list of groups the user is a member of.
      parameters:
        - in: path
          name: policyId
          schema:
            type: string
          required: true
          description: Selected policy ID.
      summary: Returns a list of groups the user is a member of.
      security:
        - bearerAuth: []
      responses:
        200:
          description: Successful operation.
          content:
            application/json:
              schema:
                type: array
                items:
                  type: object
                  properties:
                    id:
                      type: string
                    uuid:
                      type: string
                    role:
                      type: string
                    groupLabel:
                      type: string
                    groupName:
                      type: string
                    active:
                      type: boolean
        401:
          description: Unauthorized.
        403:
          description: Forbidden.
        500:
          description: Internal server error.
          content:
            application/json:
              schema:
                $ref: "#/components/schemas/Error"
    post:
      tags:
        - policies
      description: Makes the selected group active. if UUID is not set then returns the user to the default state.
      parameters:
        - in: path
          name: policyId
          schema:
            type: string
          required: true
          description: Selected policy ID.
      summary: Makes the selected group active.
      requestBody:
        description: Selected group.
        required: true
        content:
          application/json:
            schema:
              type: object
              properties:
                uuid:
                  type: string
      security:
        - bearerAuth: []
      responses:
        200:
          description: Successful operation.
        401:
          description: Unauthorized.
        403:
          description: Forbidden.
        500:
          description: Internal server error.
          content:
            application/json:
              schema:
                $ref: "#/components/schemas/Error"

  /policies/{policyId}/blocks:
    get:
      tags:
        - policies
      description: Returns data from the root policy block. Only users with the Standard Registry and Installer role are allowed to make the request.
      parameters:
        - in: path
          name: policyId
          schema:
            type: string
          required: true
          description: Selected policy ID.
      summary: Retrieves data for the policy root block.
      security:
        - bearerAuth: []
      responses:
        200:
          description: Successful operation.
          content:
            application/json:
              schema:
                $ref: "#/components/schemas/PolicyBlock"
        401:
          description: Unauthorized.
        403:
          description: Forbidden.
        500:
          description: Internal server error.
          content:
            application/json:
              schema:
                $ref: "#/components/schemas/Error"

  /policies/{policyId}/blocks/{uuid}:
    get:
      tags:
        - policies
      description: Requests block data. Only users with a role that described in block are allowed to make the request.
      parameters:
        - in: path
          name: policyId
          schema:
            type: string
          required: true
          description: Selected policy ID.
        - in: path
          name: uuid
          schema:
            type: string
          required: true
          description: Selected block UUID.
      summary: Requests block data.
      security:
        - bearerAuth: []
      responses:
        200:
          description: Successful operation.
          content:
            application/json:
              schema:
                $ref: "#/components/schemas/PolicyBlockData"
        401:
          description: Unauthorized.
        403:
          description: Forbidden.
        500:
          description: Internal server error.
          content:
            application/json:
              schema:
                $ref: "#/components/schemas/Error"
    post:
      tags:
        - policies
      description: Sends data to the specified block.
      parameters:
        - in: path
          name: policyId
          schema:
            type: string
          required: true
          description: Selected policy ID.
        - in: path
          name: uuid
          schema:
            type: string
          required: true
          description: Selected block UUID.
      summary: Sends data to the specified block.
      requestBody:
        description: Object with the data to be sent to the block.
        required: true
        content:
          application/json:
            schema:
              type: object
      security:
        - bearerAuth: []
      responses:
        200:
          description: Successful operation.
        401:
          description: Unauthorized.
        403:
          description: Forbidden.
        500:
          description: Internal server error.
          content:
            application/json:
              schema:
                $ref: "#/components/schemas/Error"

  /policies/{policyId}/tag/{tag}:
    get:
      tags:
        - policies
      description: Requests block ID from a policy by tag. Only users with the Standard Registry and Installer roles are allowed to make the request.
      parameters:
        - in: path
          name: policyId
          schema:
            type: string
          required: true
          description: Selected policy ID.
        - in: path
          name: tag
          schema:
            type: string
          required: true
          description: Tag from the selected policy.
      summary: Requests block ID from a policy by tag.
      security:
        - bearerAuth: []
      responses:
        200:
          description: Successful operation.
          content:
            application/json:
              schema:
                type: object
                properties:
                  id:
                    type: string
        401:
          description: Unauthorized.
        403:
          description: Forbidden.
        500:
          description: Internal server error.
          content:
            application/json:
              schema:
                $ref: "#/components/schemas/Error"

  /policies/{policyId}/export/message:
    get:
      tags:
        - policies
      description: Returns the Hedera message ID for the specified policy published onto IPFS. Only users with the Standard Registry role are allowed to make the request.
      parameters:
        - in: path
          name: policyId
          schema:
            type: string
          required: true
          description: Selected policy ID.
      security:
        - bearerAuth: []
      summary: Return Heder message ID for the specified published policy.
      responses:
        200:
          description: Successful operation.
          content:
            application/json:
              schema:
                $ref: "#/components/schemas/ExportPolicy"
        401:
          description: Unauthorized.
        403:
          description: Forbidden.
        500:
          description: Internal server error.
          content:
            application/json:
              schema:
                $ref: "#/components/schemas/Error"

  /policies/{policyId}/export/file:
    get:
      tags:
        - policies
      description: Returns a zip file containing the published policy and all associated artifacts, i.e. schemas and VCs. Only users with the Standard Registry role are allowed to make the request.
      parameters:
        - in: path
          name: policyId
          schema:
            type: string
          required: true
          description: Selected policy ID.
      security:
        - bearerAuth: []
      summary: Return policy and its artifacts in a zip file format for the specified policy.
      responses:
        200:
          description: Successful operation.
          content:
            application/json:
              schema:
                $ref: "#/components/schemas/ExportPolicy"
        401:
          description: Unauthorized.
        403:
          description: Forbidden.
        500:
          description: Internal server error.
          content:
            application/json:
              schema:
                $ref: "#/components/schemas/Error"

  /policies/import/message:
    post:
      tags:
        - policies
      description: Imports new policy and all associated artifacts from IPFS into the local DB. Only users with the Standard Registry role are allowed to make the request.
      parameters:
        - in: query
          name: versionOfTopicId
          schema:
            type: string
          description: The topic ID of policy version.
          examples:
            pageIndex:
              summary: Example of a topic ID of policy version.
              value: "0.0.00000001"
      security:
        - bearerAuth: []
      summary: Imports new policy from IPFS.
      requestBody:
        description: Object that contains the identifier of the Hedera message which contains the IPFS CID of the Policy.
        required: true
        content:
          application/json:
            schema:
              type: object
              properties:
                messageId:
                  type: string
      responses:
        201:
          description: Created.
          content:
            application/json:
              schema:
                type: array
                items:
                  $ref: "#/components/schemas/PolicyConfig"
        401:
          description: Unauthorized.
        403:
          description: Forbidden.
        500:
          description: Internal server error.
          content:
            application/json:
              schema:
                $ref: "#/components/schemas/Error"

  /policies/push/import/message:
    post:
      tags:
        - policies
      description: Imports new policy and all associated artifacts from IPFS into the local DB. Only users with the Standard Registry role are allowed to make the request.
      security:
        - bearerAuth: []
      summary: Imports new policy and all associated artifacts from IPFS into the local DB.
      requestBody:
        description: Object that contains the identifier of the Hedera message which contains the IPFS CID of the Policy.
        required: true
        content:
          application/json:
            schema:
              type: object
              properties:
                messageId:
                  type: string
      responses:
        202:
          description: Successful operation.
          content:
            application/json:
              schema:
                $ref: "#/components/schemas/Task"
        401:
          description: Unauthorized.
        403:
          description: Forbidden.
        500:
          description: Internal server error.
          content:
            application/json:
              schema:
                $ref: "#/components/schemas/Error"

  /policies/import/file:
    post:
      tags:
        - policies
      description: Imports new policy and all associated artifacts, such as schemas and VCs, from the provided zip file into the local DB. Only users with the Standard Registry role are allowed to make the request.
      parameters:
        - in: query
          name: versionOfTopicId
          schema:
            type: string
          description: The topic ID of policy version.
          examples:
            pageIndex:
              summary: Example of a topic ID of policy version.
              value: "0.0.00000001"
      security:
        - bearerAuth: []
      summary: Imports new policy from a zip file.
      requestBody:
        description: A zip file that contains the policy and associated schemas and VCs to be imported.
        required: true
        content:
          binary/octet-stream:
            schema:
              type: string
              format: binary
      responses:
        201:
          description: Created.
          content:
            application/json:
              schema:
                type: array
                items:
                  $ref: "#/components/schemas/PolicyConfig"
        401:
          description: Unauthorized.
        403:
          description: Forbidden.
        500:
          description: Internal server error.
          content:
            application/json:
              schema:
                $ref: "#/components/schemas/Error"

  /policies/push/import/file:
    post:
      tags:
        - policies
      description: Imports new policy and all associated artifacts, such as schemas and VCs, from the provided zip file into the local DB. Only users with the Standard Registry role are allowed to make the request.
      security:
        - bearerAuth: []
      summary: Imports new policy and all associated artifacts, such as schemas and VCs, from the provided zip file into the local DB.
      requestBody:
        description: A zip file that contains the policy and associated schemas and VCs to be imported.
        required: true
        content:
          binary/octet-stream:
            schema:
              type: string
              format: binary
      responses:
        202:
          description: Successful operation.
          content:
            application/json:
              schema:
                $ref: "#/components/schemas/Task"
        401:
          description: Unauthorized.
        403:
          description: Forbidden.
        500:
          description: Internal server error.
          content:
            application/json:
              schema:
                $ref: "#/components/schemas/Error"

  /policies/import/message/preview:
    post:
      tags:
        - policies
      description: Previews the policy from IPFS without loading it into the local DB. Only users with the Standard Registry role are allowed to make the request.
      summary: Policy preview from IPFS.
      security:
        - bearerAuth: []
      requestBody:
        description: Object that contains the identifier of the Hedera message which contains the IPFS CID of the policy.
        required: true
        content:
          application/json:
            schema:
              type: object
              properties:
                messageId:
                  type: string
      responses:
        200:
          description: Successful operation.
          content:
            application/json:
              schema:
                $ref: "#/components/schemas/PreviewPolicy"
        401:
          description: Unauthorized.
        403:
          description: Forbidden.
        500:
          description: Internal server error.
          content:
            application/json:
              schema:
                $ref: "#/components/schemas/Error"

  /policies/push/import/message/preview:
    post:
      tags:
        - policies
      description: Previews the policy from IPFS without loading it into the local DB. Only users with the Standard Registry role are allowed to make the request.
      security:
        - bearerAuth: []
      summary: Previews the policy from IPFS without loading it into the local DB.
      requestBody:
        description: Object that contains the identifier of the Hedera message which contains the IPFS CID of the policy.
        required: true
        content:
          application/json:
            schema:
              type: object
              properties:
                messageId:
                  type: string
      responses:
        202:
          description: Successful operation.
          content:
            application/json:
              schema:
                $ref: "#/components/schemas/Task"
        401:
          description: Unauthorized.
        403:
          description: Forbidden.
        500:
          description: Internal server error.
          content:
            application/json:
              schema:
                $ref: "#/components/schemas/Error"

  /policies/import/file/preview:
    post:
      tags:
        - policies
      description: Previews the policy from a zip file without loading it into the local DB. Only users with the Standard Registry role are allowed to make the request.
      summary: Policy preview from a zip file.
      security:
        - bearerAuth: []
      requestBody:
        description: A zip file that contains the policy and associated schemas and VCs to be viewed.
        required: true
        content:
          binary/octet-stream:
            schema:
              type: string
              format: binary
      responses:
        200:
          description: Successful operation.
          content:
            application/json:
              schema:
                $ref: "#/components/schemas/PreviewPolicy"
        401:
          description: Unauthorized.
        403:
          description: Forbidden.
        500:
          description: Internal server error.
          content:
            application/json:
              schema:
                $ref: "#/components/schemas/Error"

  /policies/{policyId}/dry-run:
    put:
      tags:
        - policies
      description: Run policy without making any persistent changes or executing transaction. Only users with the Standard Registry role are allowed to make the request.
      security:
        - bearerAuth: []
      summary: Dry Run policy.
      parameters:
        - in: path
          name: policyId
          schema:
            type: string
          required: true
          description: Policy ID.
      responses:
        201:
          description: Created.
          content:
            application/json:
              schema:
                $ref: "#/components/schemas/PublishPolicy"
        401:
          description: Unauthorized.
        403:
          description: Forbidden.
        500:
          description: Internal server error.
          content:
            application/json:
              schema:
                $ref: "#/components/schemas/Error"

  /policies/{policyId}/draft:
    put:
      tags:
        - policies
      description: Return policy to editing. Only users with the Standard Registry role are allowed to make the request.
      security:
        - bearerAuth: []
      summary: Return policy to editing.
      parameters:
        - in: path
          name: policyId
          schema:
            type: string
          required: true
          description: Policy ID.
      responses:
        200:
          description: Successful operation.
          content:
            application/json:
              schema:
                $ref: "#/components/schemas/PublishPolicy"
        401:
          description: Unauthorized.
        403:
          description: Forbidden.
        500:
          description: Internal server error.
          content:
            application/json:
              schema:
                $ref: "#/components/schemas/Error"

  /policies/{policyId}/dry-run/users:
    get:
      tags:
        - policies
      description: Returns all virtual users. Only users with the Standard Registry role are allowed to make the request.
      security:
        - bearerAuth: []
      summary: Returns all virtual users.
      parameters:
        - in: path
          name: policyId
          schema:
            type: string
          required: true
          description: Policy ID.
      responses:
        200:
          description: Successful operation.
          content:
            application/json:
              schema:
                type: array
                items:
                  type: object
                  properties:
                    username:
                      type: string
                    did:
                      type: string
        401:
          description: Unauthorized.
        403:
          description: Forbidden.
        500:
          description: Internal server error.
          content:
            application/json:
              schema:
                $ref: "#/components/schemas/Error"

  /policies/{policyId}/dry-run/user:
    post:
      tags:
        - policies
      description: Create a new virtual account. Only users with the Standard Registry role are allowed to make the request.
      security:
        - bearerAuth: []
      summary: Create a new virtual account.
      parameters:
        - in: path
          name: policyId
          schema:
            type: string
          required: true
          description: Policy ID.
      responses:
        200:
          description: Successful operation.
          content:
            application/json:
              schema:
                type: array
                items:
                  type: object
                  properties:
                    username:
                      type: string
                    did:
                      type: string
        401:
          description: Unauthorized.
        403:
          description: Forbidden.
        500:
          description: Internal server error.
          content:
            application/json:
              schema:
                $ref: "#/components/schemas/Error"

  /policies/{policyId}/dry-run/login:
    post:
      tags:
        - policies
      description: Logs virtual user into the system. Only users with the Standard Registry role are allowed to make the request.
      security:
        - bearerAuth: []
      summary: Logs virtual user into the system.
      parameters:
        - in: path
          name: policyId
          schema:
            type: string
          required: true
          description: Policy ID.
      requestBody:
        description: Virtual user
        required: true
        content:
          application/json:
            schema:
              type: object
              properties:
                did:
                  type: string
      responses:
        200:
          description: Successful operation.
          content:
            application/json:
              schema:
                type: array
                items:
                  type: object
                  properties:
                    username:
                      type: string
                    did:
                      type: string
        401:
          description: Unauthorized.
        403:
          description: Forbidden.
        500:
          description: Internal server error.
          content:
            application/json:
              schema:
                $ref: "#/components/schemas/Error"

  /policies/{policyId}/dry-run/restart:
    post:
      tags:
        - policies
      description: Restarts the execution of the policy. Clear data in database. Only users with the Standard Registry role are allowed to make the request.
      security:
        - bearerAuth: []
      summary: Restarts the execution of the policy.
      parameters:
        - in: path
          name: policyId
          schema:
            type: string
          required: true
          description: Policy ID.
      responses:
        200:
          description: Successful operation.
        401:
          description: Unauthorized.
        403:
          description: Forbidden.
        500:
          description: Internal server error.
          content:
            application/json:
              schema:
                $ref: "#/components/schemas/Error"

  /policies/{policyId}/dry-run/transactions:
    get:
      tags:
        - policies
      description: Returns lists of virtual transactions. Only users with the Standard Registry role are allowed to make the request.
      security:
        - bearerAuth: []
      summary: Returns lists of virtual transactions.
      parameters:
        - in: path
          name: policyId
          schema:
            type: string
          required: true
          description: Policy ID.
      responses:
        200:
          description: Successful operation.
          content:
            application/json:
              schema:
                type: array
                items:
                  type: object
                  properties:
                    createDate:
                      type: string
                    type:
                      type: string
                    hederaAccountId:
                      type: string
        401:
          description: Unauthorized.
        403:
          description: Forbidden.
        500:
          description: Internal server error.
          content:
            application/json:
              schema:
                $ref: "#/components/schemas/Error"

  /policies/{policyId}/dry-run/artifacts:
    get:
      tags:
        - policies
      description: Returns lists of virtual artifacts. Only users with the Standard Registry role are allowed to make the request.
      security:
        - bearerAuth: []
      summary: Returns lists of virtual artifacts.
      parameters:
        - in: path
          name: policyId
          schema:
            type: string
          required: true
          description: Policy ID.
      responses:
        200:
          description: Successful operation.
          content:
            application/json:
              schema:
                type: array
                items:
                  type: object
                  properties:
                    createDate:
                      type: string
                    type:
                      type: string
                    owner:
                      type: string
        401:
          description: Unauthorized.
        403:
          description: Forbidden.
        500:
          description: Internal server error.
          content:
            application/json:
              schema:
                $ref: "#/components/schemas/Error"

  /policies/{policyId}/dry-run/ipfs:
    get:
      tags:
        - policies
      description: Returns lists of virtual artifacts. Only users with the Standard Registry role are allowed to make the request.
      security:
        - bearerAuth: []
      summary: Returns lists of virtual artifacts.
      parameters:
        - in: path
          name: policyId
          schema:
            type: string
          required: true
          description: Policy ID.
      responses:
        200:
          description: Successful operation.
          content:
            application/json:
              schema:
                type: array
                items:
                  type: object
                  properties:
                    createDate:
                      type: string
                    documentURL:
                      type: string
                    document:
                      type: object
        401:
          description: Unauthorized.
        403:
          description: Forbidden.
        500:
          description: Internal server error.
          content:
            application/json:
              schema:
                $ref: "#/components/schemas/Error"

  /policies/{policyId}/tag/{tag}/blocks:
    post:
      tags:
        - policies
      description: Sends data to the specified block.
      security:
        - bearerAuth: []
      summary: Sends data to the specified block.
      parameters:
        - in: path
          name: policyId
          schema:
            type: string
          required: true
          description: Policy ID.
        - in: path
          name: tag
          schema:
            type: string
          required: true
          description: Tag from the selected policy.
      requestBody:
        description: Object with the data to be sent to the block.
        required: true
        content:
          application/json:
            schema:
              type: object
      responses:
        200:
          description: Successful operation.
          content:
            application/json:
              schema:
                $ref: "#/components/schemas/PolicyBlockData"
        401:
          description: Unauthorized.
        403:
          description: Forbidden.
        500:
          description: Internal server error.
          content:
            application/json:
              schema:
                $ref: "#/components/schemas/Error"
    get:
      tags:
        - policies
      description: Requests block data by tag. Only users with a role that described in block are allowed to make the request.
      security:
        - bearerAuth: []
      summary: Requests block data.
      parameters:
        - in: path
          name: policyId
          schema:
            type: string
          required: true
          description: Policy ID.
        - in: path
          name: tag
          schema:
            type: string
          required: true
          description: Tag from the selected policy.
      responses:
        200:
          description: Successful operation.
          content:
            application/json:
              schema:
                $ref: "#/components/schemas/PolicyBlockData"
        401:
          description: Unauthorized.
        403:
          description: Forbidden.
        500:
          description: Internal server error.
          content:
            application/json:
              schema:
                $ref: "#/components/schemas/Error"
  /policies/{policyId}/multiple:
    post:
      tags:
        - policies
      description: Creates a link between the current policy and the main policy. Or creates a group making the current policy the main one.
      security:
        - bearerAuth: []
      summary: Creates Multi policy config.
      parameters:
        - in: path
          name: policyId
          schema:
            type: string
          required: true
          description: Policy ID.
      requestBody:
        description: Multi policy config.
        required: true
        content:
          application/json:
            schema:
              type: object
              required:
                - mainPolicyTopicId
                - synchronizationTopicId
              properties:
                mainPolicyTopicId:
                  type: string
                synchronizationTopicId:
                  type: string
      responses:
        200:
          description: Successful operation.
          content:
            application/json:
              schema:
                $ref: "#/components/schemas/MultiPolicyConfig"
        401:
          description: Unauthorized.
        403:
          description: Forbidden.
        500:
          description: Internal server error.
          content:
            application/json:
              schema:
                $ref: "#/components/schemas/Error"
    get:
      tags:
        - policies
      description: Requests Multi policy config.
      security:
        - bearerAuth: []
      summary: Requests Multi policy config.
      parameters:
        - in: path
          name: policyId
          schema:
            type: string
          required: true
          description: Policy ID.
      responses:
        200:
          description: Successful operation.
          content:
            application/json:
              schema:
                $ref: "#/components/schemas/MultiPolicyConfig"
        401:
          description: Unauthorized.
        403:
          description: Forbidden.
        500:
          description: Internal server error.
          content:
            application/json:
              schema:
                $ref: "#/components/schemas/Error"
  /external:
    post:
      tags:
        - external
      description: Sends data from an external source.
      summary: Sends data from an external source.
      requestBody:
        description: Object that contains a VC Document.
        required: true
        content:
          application/json:
            schema:
              $ref: "#/components/schemas/ExternalData"
      responses:
        200:
          description: Successful operation.
        500:
          description: Internal server error.
          content:
            application/json:
              schema:
                $ref: "#/components/schemas/Error"

  /demo/registeredUsers:
    get:
      tags:
        - demo
      deprecated: true
      description: Returns all registered user accounts.
      responses:
        200:
          description: All registered user accounts.
          content:
            application/json:
              schema:
                type: array
                items:
                  allOf:
                    - $ref: "#/components/schemas/Account"
                    - type: object
                      properties:
                        policyRoles:
                          type: object
                          properties:
                            policy:
                              type: object
                              properties:
                                id:
                                  type: string
                                name:
                                  type: string
                                version:
                                  type: string
                            userRoles:
                              type: object
                              properties:
                                did:
                                  type: string
                                role:
                                  type: string
        500:
          description: Internal server error.
          content:
            application/json:
              schema:
                $ref: "#/components/schemas/Error"

  /demo/randomKey:
    get:
      deprecated: true
      tags:
        - demo
      description: Generates a new Hedera account with a random private key.
      security:
        - bearerAuth: []
      responses:
        200:
          description: Successful operation.
          content:
            application/json:
              schema:
                $ref: "#/components/schemas/HederaAccount"
        401:
          description: Unauthorized.
        403:
          description: Forbidden.
        500:
          description: Internal server error.
          content:
            application/json:
              schema:
                $ref: "#/components/schemas/Error"

  /demo/random-key:
    get:
      tags:
        - demo
      description: Generates a new Hedera account with a random private key.
      security:
        - bearerAuth: []
      responses:
        200:
          description: Successful operation.
          content:
            application/json:
              schema:
                $ref: "#/components/schemas/HederaAccount"
        401:
          description: Unauthorized.
        403:
          description: Forbidden.
        500:
          description: Internal server error.
          content:
            application/json:
              schema:
                $ref: "#/components/schemas/Error"

  /demo/push/randomKey:
    get:
      tags:
        - demo
      deprecated: true
      description: Generates a new Hedera account with a random private key.
      security:
        - bearerAuth: []
      summary: Generates a new Hedera account with a random private key.
      responses:
        202:
          description: Successful operation.
          content:
            application/json:
              schema:
                $ref: "#/components/schemas/Task"
        401:
          description: Unauthorized.
        403:
          description: Forbidden.
        500:
          description: Internal server error.
          content:
            application/json:
              schema:
                $ref: "#/components/schemas/Error"

  /demo/push/random-key:
    get:
      tags:
        - demo
      description: Generates a new Hedera account with a random private key.
      security:
        - bearerAuth: []
      summary: Generates a new Hedera account with a random private key.
      responses:
        202:
          description: Successful operation.
          content:
            application/json:
              schema:
                $ref: "#/components/schemas/Task"
        401:
          description: Unauthorized.
        403:
          description: Forbidden.
        500:
          description: Internal server error.
          content:
            application/json:
              schema:
                $ref: "#/components/schemas/Error"

  /ipfs/file/{cid}:
    get:
      tags:
        - ipfs
      description: Get file from ipfs.
      summary: Get file from ipfs.
      parameters:
        - in: path
          name: cid
          schema:
            type: string
          required: true
          description: File CID.
      security:
        - bearerAuth: []
      responses:
        201:
          description: Created.
          content:
            binary/octet-stream:
              schema:
                type: string
                format: binary
        401:
          description: Unauthorized.
        500:
          description: Internal server error.
          content:
            application/json:
              schema:
                $ref: "#/components/schemas/Error"

  /ipfs/file/:
    post:
      tags:
        - ipfs
      description: Add file to ipfs.
      summary: Add file to ipfs.
      requestBody:
        description: Data array of file.
        required: true
        content:
          binary/octet-stream:
            schema:
              type: string
              format: binary
      security:
        - bearerAuth: []
      responses:
        201:
          description: Created.
          content:
            application/json:
              schema:
                description: CID of added file.
                type: string
        401:
          description: Unauthorized.
        500:
          description: Internal server error.
          content:
            application/json:
              schema:
                $ref: "#/components/schemas/Error"

  /settings:
    get:
      tags:
        - settings
      description: Returns current settings. For users with the Standard Registry role only.
      security:
        - bearerAuth: []
      summary: Returns current settings.
      responses:
        200:
          description: Successful operation.
          content:
            application/json:
              schema:
                $ref: "#/components/schemas/CommonSettings"
        401:
          description: Unauthorized.
        403:
          description: Forbidden.
        500:
          description: Internal server error.
          content:
            application/json:
              schema:
                $ref: "#/components/schemas/Error"
    post:
      tags:
        - settings
      description: Set settings. For users with the Standard Registry role only.
      security:
        - bearerAuth: []
      summary: Set settings.
      responses:
        201:
          description: Created.
        401:
          description: Unauthorized.
        403:
          description: Forbidden.
        500:
          description: Internal server error.
          content:
            application/json:
              schema:
                $ref: "#/components/schemas/CommonSettings"
  /settings/environment:
    get:
      tags:
        - settings
      description: Returns current environment name.
      security:
        - bearerAuth: []
      summary: Returns current environment name.
      responses:
        200:
          description: Successful operation.
          content:
            text/plain:
              schema:
                type: string
                example: "testnet"
        500:
          description: Internal server error.
          content:
            application/json:
              schema:
                $ref: "#/components/schemas/Error"

  /logs:
    post:
      tags:
        - logs
      description: Returns logs. For users with the Standard Registry role only.
      security:
        - bearerAuth: []
      requestBody:
        description: Log filters.
        content:
          application/json:
            schema:
              $ref: "#/components/schemas/LogFilters"
      summary: Returns logs.
      responses:
        200:
          description: Successful operation.
          content:
            application/json:
              schema:
                type: object
                properties:
                  totalCount:
                    type: number
                  logs:
                    $ref: "#/components/schemas/Log"
        401:
          description: Unauthorized.
        403:
          description: Forbidden.
        500:
          description: Internal server error.
          content:
            application/json:
              schema:
                $ref: "#/components/schemas/Error"

  /logs/attributes:
    get:
      tags:
        - logs
      description: Returns logs attributes. For users with the Standard Registry role only.
      parameters:
        - in: query
          name: name
          schema:
            type: string
          description: Part of name.
        - in: query
          name: existingAttributes
          schema:
            type: array
            items:
              type: string
          description: Attributes to exclude.
      security:
        - bearerAuth: []
      summary: Returns logs attributes.
      responses:
        200:
          description: Successful operation.
          content:
            application/json:
              schema:
                type: array
                items:
                  type: string
        401:
          description: Unauthorized.
        403:
          description: Forbidden.
        500:
          description: Internal server error.
          content:
            application/json:
              schema:
                $ref: "#/components/schemas/Error"

  /tasks/{taskId}:
    get:
      tags:
        - tasks
      description: Returns task statuses by Id.
      security:
        - bearerAuth: []
      summary: Returns task statuses.
      parameters:
        - in: path
          name: taskId
          schema:
            type: string
          required: true
          description: Task ID.
      responses:
        200:
          description: Successful operation.
          content:
            application/json:
              schema:
                $ref: "#/components/schemas/TaskStatus"
        401:
          description: Unauthorized.
        403:
          description: Forbidden.
        500:
          description: Internal server error.
          content:
            application/json:
              schema:
                $ref: "#/components/schemas/Error"

  /artifacts:
    get:
      tags:
        - artifacts
      description: Returns all artifacts.
      security:
        - bearerAuth: []
      summary: Returns all artifacts.
      parameters:
        - in: query
          name: policyId
          schema:
            type: string
          description: Policy identifier
        - in: query
          name: pageIndex
          schema:
            type: integer
          description: The number of pages to skip before starting to collect the result set
          examples:
            pageIndex:
              summary: Example of a pageIndex
              value: 0
        - in: query
          name: pageSize
          schema:
            type: integer
          description: The numbers of items to return
          examples:
            pageSize:
              summary: Example of a pageSize
              value: 100
      responses:
        200:
          description: Successful operation.
          headers:
            x-total-count:
              schema:
                type: integer
              description: Total items in the collection.
          content:
            application/json:
              schema:
                type: array
                items:
                  $ref: "#/components/schemas/Artifact"
        401:
          description: Unauthorized.
        403:
          description: Forbidden.
        500:
          description: Internal server error.
          content:
            application/json:
              schema:
                $ref: "#/components/schemas/Error"

  /artifacts/{policyId}:
    post:
      tags:
        - artifacts
      description: Upload artifact. For users with the Standard Registry role only.
      security:
        - bearerAuth: []
      requestBody:
        content:
          multipart/form-data:
            schema:
              type: object
              properties:
                artifacts:
                  type: array
                  items:
                    type: string
                    format: binary
      parameters:
        - in: path
          name: policyId
          schema:
            type: string
          required: true
          description: Policy identifier
      summary: Upload Artifact.
      responses:
        200:
          description: Successful operation.
          content:
            application/json:
              schema:
                type: array
                items:
                  $ref: "#/components/schemas/Artifact"
        401:
          description: Unauthorized.
        403:
          description: Forbidden.
        500:
          description: Internal server error.
          content:
            application/json:
              schema:
                $ref: "#/components/schemas/Error"

  /artifacts/{artifactId}:
    delete:
      tags:
        - artifacts
      description: Delete artifact.
      security:
        - bearerAuth: []
      summary: Delete artifact.
      parameters:
        - in: path
          name: artifactId
          schema:
            type: string
          required: true
          description: Artifact identifier
      responses:
        200:
          description: Successful operation.
          content:
            application/json:
              schema:
                type: boolean
        401:
          description: Unauthorized.
        403:
          description: Forbidden.
        500:
          description: Internal server error.
          content:
            application/json:
              schema:
                $ref: "#/components/schemas/Error"
  /artifact:
    get:
      deprecated: true
      tags:
        - artifacts
      description: Returns all artifacts.
      security:
        - bearerAuth: []
      summary: Returns all artifacts.
      parameters:
        - in: query
          name: policyId
          schema:
            type: string
          description: Policy identifier
        - in: query
          name: pageIndex
          schema:
            type: integer
          description: The number of pages to skip before starting to collect the result set
          examples:
            pageIndex:
              summary: Example of a pageIndex
              value: 0
        - in: query
          name: pageSize
          schema:
            type: integer
          description: The numbers of items to return
          examples:
            pageSize:
              summary: Example of a pageSize
              value: 100
      responses:
        200:
          description: Successful operation.
          headers:
            x-total-count:
              schema:
                type: integer
              description: Total items in the collection.
          content:
            application/json:
              schema:
                type: array
                items:
                  $ref: "#/components/schemas/Artifact"
        401:
          description: Unauthorized.
        403:
          description: Forbidden.
        500:
          description: Internal server error.
          content:
            application/json:
              schema:
                $ref: "#/components/schemas/Error"

  /artifact/{policyId}:
    post:
      deprecated: true
      tags:
        - artifacts
      description: Upload artifact. For users with the Standard Registry role only.
      security:
        - bearerAuth: []
      requestBody:
        content:
          multipart/form-data:
            schema:
              type: object
              properties:
                artifacts:
                  type: array
                  items:
                    type: string
                    format: binary
      parameters:
        - in: path
          name: policyId
          schema:
            type: string
          required: true
          description: Policy identifier
      summary: Upload Artifact.
      responses:
        200:
          description: Successful operation.
          content:
            application/json:
              schema:
                type: array
                items:
                  $ref: "#/components/schemas/Artifact"
        401:
          description: Unauthorized.
        403:
          description: Forbidden.
        500:
          description: Internal server error.
          content:
            application/json:
              schema:
                $ref: "#/components/schemas/Error"

  /artifact/{artifactId}:
    delete:
      deprecated: true
      tags:
        - artifacts
      description: Delete artifact.
      security:
        - bearerAuth: []
      summary: Delete artifact.
      parameters:
        - in: path
          name: artifactId
          schema:
            type: string
          required: true
          description: Artifact identifier
      responses:
        200:
          description: Successful operation.
          content:
            application/json:
              schema:
                type: boolean
        401:
          description: Unauthorized.
        403:
          description: Forbidden.
        500:
          description: Internal server error.
          content:
            application/json:
              schema:
                $ref: "#/components/schemas/Error"

  /contracts:
    get:
      tags:
        - contracts
      description: Returns all contracts.
      security:
        - bearerAuth: []
      summary: Returns all contracts.
      parameters:
        - in: query
          name: pageIndex
          schema:
            type: integer
          description: The number of pages to skip before starting to collect the result set.
          examples:
            pageIndex:
              summary: Example of a pageIndex.
              value: 0
        - in: query
          name: pageSize
          schema:
            type: integer
          description: The numbers of items to return.
          examples:
            pageSize:
              summary: Example of a pageSize.
              value: 100
      responses:
        200:
          description: Successful operation.
          headers:
            x-total-count:
              schema:
                type: integer
              description: Total items in the collection.
          content:
            application/json:
              schema:
                type: array
                items:
                  $ref: "#/components/schemas/Contract"
        401:
          description: Unauthorized.
        403:
          description: Forbidden.
        500:
          description: Internal server error.
          content:
            application/json:
              schema:
                $ref: "#/components/schemas/Error"
    post:
      tags:
        - contracts
      description: Creates new contract. Only users with the Standard Registry role are allowed to make the request.
      security:
        - bearerAuth: []
      summary: Create new contract.
      requestBody:
        description: Request Object Parameters.
        content:
          application/json:
            schema:
              type: object
              properties:
                description:
                  type: string
            example:
              description: "Smart Contract Description"
      responses:
        201:
          description: Created.
          content:
            application/json:
              schema:
                $ref: "#/components/schemas/Contract"
        401:
          description: Unauthorized.
        403:
          description: Forbidden.
        422:
          description: Unprocessable Entity.
        500:
          description: Internal server error.
          content:
            application/json:
              schema:
                $ref: "#/components/schemas/Error"

  /contracts/import:
    post:
      tags:
        - contracts
      description: Creates new contract. Only users with the Standard Registry role are allowed to make the request.
      security:
        - bearerAuth: []
      summary: Import new contract.
      requestBody:
        description: Request Object Parameters.
        content:
          application/json:
            schema:
              type: object
              properties:
                contractId:
                  type: string
                description:
                  type: string
            example:
              contractId: "0.0.49176956"
              description: "Smart Contract Description"

      responses:
        200:
          description: Successful operation.
          content:
            application/json:
              schema:
                $ref: "#/components/schemas/Contract"
        401:
          description: Unauthorized.
        403:
          description: Forbidden.
        500:
          description: Internal server error.
          content:
            application/json:
              schema:
                $ref: "#/components/schemas/Error"

  /contracts/{contractId}/user:
    post:
      tags:
        - contracts
      description: Add new contract user. Only users with the Standard Registry role are allowed to make the request.
      security:
        - bearerAuth: []
      summary: Add new contract user.
      parameters:
        - in: path
          name: contractId
          schema:
            type: string
          description: Contract identifier
          required: true
          example: "0.0.49176956"
      requestBody:
        description: Request Object Parameters.
        content:
          application/json:
            schema:
              type: object
              properties:
                userId:
                  type: string
            example:
              userId: "0.0.49176949"
      responses:
        200:
          description: Successful operation.
          content:
            application/json:
              schema:
                type: boolean
        401:
          description: Unauthorized.
        403:
          description: Forbidden.
        500:
          description: Internal server error.
          content:
            application/json:
              schema:
                $ref: "#/components/schemas/Error"

  /contracts/{contractId}/status:
    post:
      tags:
        - contracts
      description: Update contract status. Only users with the Standard Registry role are allowed to make the request.
      security:
        - bearerAuth: []
      summary: Update contract status.
      parameters:
        - in: path
          name: contractId
          schema:
            type: string
          description: Contract identifier
          required: true
          example: "0.0.49176956"
      responses:
        200:
          description: Successful operation. Returns true if you are added to contract else false.
          content:
            application/json:
              schema:
                type: boolean
        401:
          description: Unauthorized.
        403:
          description: Forbidden.
        500:
          description: Internal server error.
          content:
            application/json:
              schema:
                $ref: "#/components/schemas/Error"

  /contracts/{contractId}/pair:
    post:
      tags:
        - contracts
      description: Creates new contract pair. Only users with the Standard Registry role are allowed to make the request.
      security:
        - bearerAuth: []
      summary: Creates new contract pair.
      parameters:
        - in: path
          name: contractId
          schema:
            type: string
          description: Contract identifier
          required: true
          example: "0.0.49176956"
      requestBody:
        description: Request Object Parameters.
        content:
          application/json:
            schema:
              type: object
              properties:
                baseTokenId:
                  type: string
                oppositeTokenId:
                  type: string
                baseTokenCount:
                  type: integer
                oppositeTokenCount:
                  type: integer
            example:
              baseTokenId: "0.0.49179655"
              oppositeTokenId: "0.0.49179656"
              baseTokenCount: 1
              oppositeTokenCount: 3
      responses:
        200:
          description: Successful operation.
          content:
            application/json:
              schema:
                type: boolean
        401:
          description: Unauthorized.
        403:
          description: Forbidden.
        500:
          description: Internal server error.
          content:
            application/json:
              schema:
                $ref: "#/components/schemas/Error"

  /contracts/pair:
    get:
      tags:
        - contracts
      description: Returns all contracts pairs.
      security:
        - bearerAuth: []
      summary: Returns all contracts pairs.
      parameters:
        - in: query
          name: baseTokenId
          schema:
            type: string
          description: Base token identifier
          example: "0.0.49179655"
        - in: query
          name: oppositeTokenId
          schema:
            type: string
          description: Opposite token identifier
          example: "0.0.49179656"
      responses:
        200:
          description: Successful operation.
          headers:
            x-total-count:
              schema:
                type: integer
              description: Total items in the collection.
          content:
            application/json:
              schema:
                type: array
                items:
                  type: object
                  properties:
                    baseTokenRate:
                      type: integer
                    oppositeTokenRate:
                      type: integer
                    contractId:
                      type: string
                    description:
                      type: string
        401:
          description: Unauthorized.
        403:
          description: Forbidden.
        500:
          description: Internal server error.
          content:
            application/json:
              schema:
                $ref: "#/components/schemas/Error"

  /contracts/{contractId}/retire/request:
    post:
      tags:
        - contracts
      description: Creates new contract retire request.
      security:
        - bearerAuth: []
      summary: Creates new contract retire request.
      parameters:
        - in: path
          name: contractId
          schema:
            type: string
          description: Contract identifier
          required: true
          example: "0.0.49176956"
      requestBody:
        description: Request Object Parameters.
        content:
          application/json:
            schema:
              type: object
              properties:
                baseTokenId:
                  type: string
                oppositeTokenId:
                  type: string
                baseTokenCount:
                  type: integer
                oppositeTokenCount:
                  type: integer
                baseTokenSerials:
                  type: array
                  items:
                    type: integer
                oppositeTokenSerials:
                  type: array
                  items:
                    type: integer
            example:
              baseTokenId: "0.0.49179655"
              oppositeTokenId: "0.0.49179656"
              baseTokenCount: 2
              oppositeTokenCount: 6
              baseTokenSerials: []
              oppositeTokenSerials: []
      responses:
        200:
          description: Successful operation.
          content:
            application/json:
              schema:
                $ref: "#/components/schemas/RetireRequest"
        401:
          description: Unauthorized.
        403:
          description: Forbidden.
        500:
          description: Internal server error.
          content:
            application/json:
              schema:
                $ref: "#/components/schemas/Error"

  /contracts/retire/request:
    get:
      tags:
        - contracts
      description: Returns all contract requests.
      security:
        - bearerAuth: []
      summary: Returns all contract requests.
      parameters:
        - in: query
          name: contractId
          schema:
            type: string
          description: Contract Identifier.
          example: "0.0.49176956"
        - in: query
          name: pageIndex
          schema:
            type: integer
          description: The number of pages to skip before starting to collect the result set.
          examples:
            pageIndex:
              summary: Example of a pageIndex.
              value: 0
        - in: query
          name: pageSize
          schema:
            type: integer
          description: The numbers of items to return.
          examples:
            pageSize:
              summary: Example of a pageSize.
              value: 100
      responses:
        200:
          description: Successful operation.
          headers:
            x-total-count:
              schema:
                type: integer
              description: Total items in the collection.
          content:
            application/json:
              schema:
                type: array
                items:
                  $ref: "#/components/schemas/RetireRequest"
        401:
          description: Unauthorized.
        403:
          description: Forbidden.
        500:
          description: Internal server error.
          content:
            application/json:
              schema:
                $ref: "#/components/schemas/Error"
    delete:
      tags:
        - contracts
      description: Cancel contract requests.
      security:
        - bearerAuth: []
      summary: Cancel contract requests.
      parameters:
        - in: query
          name: requestId
          schema:
            type: string
          description: Request Identifier.
          required: true
          example: "507f1f77bcf86cd799439011"
      responses:
        200:
          description: Successful operation.
          content:
            application/json:
              schema:
                type: boolean
        401:
          description: Unauthorized.
        403:
          description: Forbidden.
        500:
          description: Internal server error.
          content:
            application/json:
              schema:
                $ref: "#/components/schemas/Error"

  /contracts/retire:
    post:
      tags:
        - contracts
      description: Retire tokens. Only users with the Standard Registry role are allowed to make the request.
      security:
        - bearerAuth: []
      summary: Retire tokens.
      requestBody:
        description: Request Object Parameters.
        content:
          application/json:
            schema:
              type: object
              properties:
                requestId:
                  type: string
            example:
              requestId: "507f1f77bcf86cd799439011"
      responses:
        200:
          description: Successful operation.
          content:
            application/json:
              schema:
                type: boolean
        401:
          description: Unauthorized.
        403:
          description: Forbidden.
        500:
          description: Internal server error.
          content:
            application/json:
              schema:
                $ref: "#/components/schemas/Error"

  /modules:
    get:
      tags:
        - modules
      description: Returns all modules. Only users with the Standard Registry and Installer role are allowed to make the request.
      security:
        - bearerAuth: []
      summary: Return a list of all modules.
      parameters:
        - in: query
          name: pageIndex
          schema:
            type: integer
          description: The number of pages to skip before starting to collect the result set
          examples:
            pageIndex:
              summary: Example of a pageIndex
              value: 0
        - in: query
          name: pageSize
          schema:
            type: integer
          description: The numbers of items to return
          examples:
            pageSize:
              summary: Example of a pageSize
              value: 100
      responses:
        200:
          description: Successful operation.
          headers:
            x-total-count:
              schema:
                type: integer
              description: Total items in the collection.
          content:
            application/json:
              schema:
                $ref: "#/components/schemas/Module"
        401:
          description: Unauthorized.
        403:
          description: Forbidden.
        500:
          description: Internal server error.
          content:
            application/json:
              schema:
                $ref: "#/components/schemas/Error"
    post:
      tags:
        - modules
      description: Creates a new module. Only users with the Standard Registry role are allowed to make the request.
      security:
        - bearerAuth: []
      summary: Creates a new module.
      requestBody:
        description: Object that contains module configuration.
        required: true
        content:
          application/json:
            schema:
              $ref: "#/components/schemas/Module"
      responses:
        201:
          description: Created.
        401:
          description: Unauthorized.
        403:
          description: Forbidden.
        500:
          description: Internal server error.
          content:
            application/json:
              schema:
                $ref: "#/components/schemas/Error"

  /modules/menu:
    get:
      tags:
        - modules
      description: Returns modules menu. Only users with the Standard Registry and Installer role are allowed to make the request.
      security:
        - bearerAuth: []
      summary: Return a list of modules.
      responses:
        200:
          description: Successful operation.
          content:
            application/json:
              schema:
                type: array
                items:
                  $ref: "#/components/schemas/Module"
        401:
          description: Unauthorized.
        403:
          description: Forbidden.
        500:
          description: Internal server error.
          content:
            application/json:
              schema:
                $ref: "#/components/schemas/Error"

  /modules/{uuid}:
    get:
      tags:
        - modules
      description: Retrieves module configuration for the specified module ID. Only users with the Standard Registry role are allowed to make the request.
      parameters:
        - in: path
          name: uuid
          schema:
            type: string
          required: true
          description: Selected module ID.
      summary: Retrieves module configuration.
      security:
        - bearerAuth: []
      responses:
        200:
          description: Successful operation.
          content:
            application/json:
              schema:
                $ref: "#/components/schemas/Module"
        401:
          description: Unauthorized.
        403:
          description: Forbidden.
        500:
          description: Internal server error.
          content:
            application/json:
              schema:
                $ref: "#/components/schemas/Error"
    put:
      tags:
        - modules
      description: Updates module configuration for the specified module ID. Only users with the Standard Registry role are allowed to make the request.
      summary: Updates module configuration.
      parameters:
        - in: path
          name: uuid
          description: Selected module ID.
          required: true
          schema:
            type: string
      requestBody:
        description: Object that contains module configuration.
        required: true
        content:
          application/json:
            schema:
              $ref: "#/components/schemas/Module"
      security:
        - bearerAuth: []
      responses:
        200:
          description: Successful operation.
          content:
            application/json:
              schema:
                $ref: "#/components/schemas/Module"
        401:
          description: Unauthorized.
        403:
          description: Forbidden.
        500:
          description: Internal server error.
          content:
            application/json:
              schema:
                $ref: "#/components/schemas/Error"
    delete:
      tags:
        - modules
      description: Deletes the module with the provided module ID. Only users with the Standard Registry role are allowed to make the request.
      parameters:
        - in: path
          name: uuid
          schema:
            type: string
          required: true
          description: Module ID.
      security:
        - bearerAuth: []
      summary: Deletes the module.
      responses:
        200:
          description: Successful operation.
          content:
            application/json:
              schema:
                type: boolean
        401:
          description: Unauthorized.
        403:
          description: Forbidden.
        500:
          description: Internal server error.
          content:
            application/json:
              schema:
                $ref: "#/components/schemas/Error"

  /modules/{uuid}/publish:
    put:
      tags:
        - modules
      description: Publishes the module with the specified (internal) module ID onto IPFS, sends a message featuring its IPFS CID into the corresponding Hedera topic. Only users with the Standard Registry role are allowed to make the request.
      parameters:
        - in: path
          name: uuid
          schema:
            type: string
          required: true
          description: Selected module ID.
      summary: Publishes the module onto IPFS.
      security:
        - bearerAuth: []
      responses:
        200:
          description: Successful operation.
          content:
            application/json:
              schema:
                $ref: "#/components/schemas/PublishModule"
        401:
          description: Unauthorized.
        403:
          description: Forbidden.
        500:
          description: Internal server error.
          content:
            application/json:
              schema:
                $ref: "#/components/schemas/Error"

  /modules/{uuid}/export/message:
    get:
      tags:
        - modules
      description: Returns the Hedera message ID for the specified module published onto IPFS. Only users with the Standard Registry role are allowed to make the request.
      parameters:
        - in: path
          name: uuid
          schema:
            type: string
          required: true
          description: Selected module ID.
      security:
        - bearerAuth: []
      summary: Return Heder message ID for the specified published module.
      responses:
        200:
          description: Successful operation.
          content:
            application/json:
              schema:
                $ref: "#/components/schemas/ExportModule"
        401:
          description: Unauthorized.
        403:
          description: Forbidden.
        500:
          description: Internal server error.
          content:
            application/json:
              schema:
                $ref: "#/components/schemas/Error"

  /modules/{uuid}/export/file:
    get:
      tags:
        - modules
      description: Returns a zip file containing the published module and all associated artifacts, i.e. schemas and VCs. Only users with the Standard Registry role are allowed to make the request.
      parameters:
        - in: path
          name: uuid
          schema:
            type: string
          required: true
          description: Selected module ID.
      security:
        - bearerAuth: []
      summary: Return module and its artifacts in a zip file format for the specified module.
      responses:
        200:
          description: Successful operation. Response zip file
        401:
          description: Unauthorized.
        403:
          description: Forbidden.
        500:
          description: Internal server error.
          content:
            application/json:
              schema:
                $ref: "#/components/schemas/Error"

  /modules/import/message:
    post:
      tags:
        - modules
      description: Imports new module and all associated artifacts from IPFS into the local DB. Only users with the Standard Registry role are allowed to make the request.
      security:
        - bearerAuth: []
      summary: Imports new module from IPFS.
      requestBody:
        description: Object that contains the identifier of the Hedera message which contains the IPFS CID of the module.
        required: true
        content:
          application/json:
            schema:
              type: object
              properties:
                messageId:
                  type: string
      responses:
        201:
          description: Created.
          content:
            application/json:
              schema:
                $ref: "#/components/schemas/Module"
        401:
          description: Unauthorized.
        403:
          description: Forbidden.
        500:
          description: Internal server error.
          content:
            application/json:
              schema:
                $ref: "#/components/schemas/Error"

  /modules/import/file:
    post:
      tags:
        - modules
      description: Imports new module and all associated artifacts, such as schemas and VCs, from the provided zip file into the local DB. Only users with the Standard Registry role are allowed to make the request.
      security:
        - bearerAuth: []
      summary: Imports new module from a zip file.
      requestBody:
        description: A zip file that contains the module and associated schemas and VCs to be imported.
        required: true
        content:
          binary/octet-stream:
            schema:
              type: string
              format: binary
      responses:
        201:
          description: Created.
          content:
            application/json:
              schema:
                $ref: "#/components/schemas/Module"
        401:
          description: Unauthorized.
        403:
          description: Forbidden.
        500:
          description: Internal server error.
          content:
            application/json:
              schema:
                $ref: "#/components/schemas/Error"

  /modules/import/message/preview:
    post:
      tags:
        - modules
      description: Previews the module from IPFS without loading it into the local DB. Only users with the Standard Registry role are allowed to make the request.
      summary: Module preview from IPFS.
      security:
        - bearerAuth: []
      requestBody:
        description: Object that contains the identifier of the Hedera message which contains the IPFS CID of the module.
        required: true
        content:
          application/json:
            schema:
              type: object
              properties:
                messageId:
                  type: string
      responses:
        200:
          description: Successful operation.
          content:
            application/json:
              schema:
                $ref: "#/components/schemas/PreviewModule"
        401:
          description: Unauthorized.
        403:
          description: Forbidden.
        500:
          description: Internal server error.
          content:
            application/json:
              schema:
                $ref: "#/components/schemas/Error"

  /modules/import/file/preview:
    post:
      tags:
        - modules
      description: Previews the module from a zip file without loading it into the local DB. Only users with the Standard Registry role are allowed to make the request.
      summary: Module preview from a zip file.
      security:
        - bearerAuth: []
      requestBody:
        description: A zip file that contains the module and associated schemas and VCs to be viewed.
        required: true
        content:
          binary/octet-stream:
            schema:
              type: string
              format: binary
      responses:
        200:
          description: Successful operation.
          content:
            application/json:
              schema:
                $ref: "#/components/schemas/PreviewModule"
        401:
          description: Unauthorized.
        403:
          description: Forbidden.
        500:
          description: Internal server error.
          content:
            application/json:
              schema:
                $ref: "#/components/schemas/Error"

  /modules/validate:
    post:
      tags:
        - modules
      description: Validates selected module. Only users with the Standard Registry role are allowed to make the request.
      security:
        - bearerAuth: []
      summary: Validates module.
      requestBody:
        description: Object that contains module configuration.
        required: true
        content:
          application/json:
            schema:
              $ref: "#/components/schemas/Module"
      responses:
        200:
          description: Successful operation.
          content:
            application/json:
              schema:
                $ref: "#/components/schemas/ValidateModule"
        401:
          description: Unauthorized.
        403:
          description: Forbidden.
        500:
          description: Internal server error.
          content:
            application/json:
              schema:
                $ref: "#/components/schemas/Error"
  /map/key:
    get:
      tags:
        - maps
      description: Returns map api key.
      security:
        - bearerAuth: []
      summary: Returns map api key.
      responses:
        200:
          description: Successful operation.
          content:
            application/json:
              schema:
                type: string
        401:
          description: Unauthorized.
        500:
          description: Internal server error.
          content:
            application/json:
              schema:
                $ref: "#/components/schemas/Error"

  /tags/:
    post:
      tags:
        - tags
      description: Creates new tag.
      security:
        - bearerAuth: []
      summary: Creates new tag.
      requestBody:
        description: Object that contains tag information.
        required: true
        content:
          application/json:
            schema:
              $ref: "#/components/schemas/Tag"
      responses:
        201:
          description: Created.
          content:
            application/json:
              schema:
                $ref: "#/components/schemas/Tag"
        400:
          description: Bad Request.
          content:
            application/json:
              schema:
                $ref: "#/components/schemas/Error"
        401:
          description: Unauthorized.
        403:
          description: Forbidden.
        500:
          description: Internal server error.
          content:
            application/json:
              schema:
                $ref: "#/components/schemas/Error"
  /tags/search:
    post:
      tags:
        - tags
      description: Search tags.
      security:
        - bearerAuth: []
      requestBody:
        description: Object that contains filters.
        required: true
        content:
          application/json:
            schema:
              oneOf:
                - type: object
                  required:
                    - entity
                    - target
                  properties:
                    entity:
                      type: string
                      enum:
                        [
                            Schema,
                            Policy,
                            Token,
                            Module,
                            Contract,
                            PolicyDocument,
                        ]
                    target:
                      type: string
                - type: object
                  required:
                    - entity
                    - targets
                  properties:
                    entity:
                      type: string
                      enum:
                        [
                            Schema,
                            Policy,
                            Token,
                            Module,
                            Contract,
                            PolicyDocument,
                        ]
                    targets:
                      type: array
                      items:
                        type: string
            examples:
              Single:
                value:
                  entity: PolicyDocument
                  target: targetId1
              Multiple:
                value:
                  entity: PolicyDocument
                  targets: [targetId1, targetId2]
      summary: Search tags.
      responses:
        200:
          description: Successful operation.
          content:
            application/json:
              schema:
                description: a (targetId, Tags) map. `targetId1` is an example key
                properties:
                  targetId1:
                    $ref: "#/components/schemas/TagMap"
                additionalProperties:
                  $ref: "#/components/schemas/TagMap"
        401:
          description: Unauthorized.
        403:
          description: Forbidden.
        500:
          description: Internal server error.
          content:
            application/json:
              schema:
                $ref: "#/components/schemas/Error"
  /tags/{uuid}:
    delete:
      tags:
        - tags
      description: Delete tag.
      security:
        - bearerAuth: []
      summary: Delete tag.
      parameters:
        - in: path
          name: uuid
          schema:
            type: string
            example: 00000000-0000-0000-0000-000000000000
          required: true
          description: Tag identifier
      responses:
        200:
          description: Successful operation.
          content:
            application/json:
              schema:
                type: boolean
        401:
          description: Unauthorized.
        403:
          description: Forbidden.
        500:
          description: Internal server error.
          content:
            application/json:
              schema:
                $ref: "#/components/schemas/Error"
  /tags/synchronization:
    post:
      tags:
        - tags
      description: synchronization.
      security:
        - bearerAuth: []
      requestBody:
        description: Object that contains filters.
        required: true
        content:
          application/json:
            schema:
              type: object
              required:
                - entity
                - target
              properties:
                entity:
                  type: string
                  enum:
                    [Schema, Policy, Token, Module, Contract, PolicyDocument]
                  example: PolicyDocument
                target:
                  type: string
                  example: targetId
      summary: synchronization.
      responses:
        200:
          description: Successful operation.
          content:
            application/json:
              schema:
                $ref: "#/components/schemas/TagMap"
        401:
          description: Unauthorized.
        403:
          description: Forbidden.
        500:
          description: Internal server error.
          content:
            application/json:
              schema:
                $ref: "#/components/schemas/Error"
  /tags/schemas:
    get:
      tags:
        - tags
      description: Returns all schema.
      security:
        - bearerAuth: []
      summary: Returns all schemas.
      parameters:
        - in: query
          name: pageIndex
          schema:
            type: integer
          description: The number of pages to skip before starting to collect the result set
          examples:
            pageIndex:
              summary: Example of a pageIndex
              value: 0
        - in: query
          name: pageSize
          schema:
            type: integer
          description: The numbers of items to return
          examples:
            pageSize:
              summary: Example of a pageSize
              value: 100
      responses:
        200:
          description: Successful operation.
          headers:
            x-total-count:
              schema:
                type: integer
              description: Total items in the collection.
          content:
            application/json:
              schema:
                type: array
                items:
                  $ref: "#/components/schemas/Schema"
        401:
          description: Unauthorized.
        403:
          description: Forbidden.
        500:
          description: Internal server error.
          content:
            application/json:
              schema:
                $ref: "#/components/schemas/Error"
    post:
      tags:
        - tags
      description: Creates new schema. Only users with the Standard Registry role are allowed to make the request.
      security:
        - bearerAuth: []
      summary: Creates new schema.
      requestBody:
        description: Object that contains a valid schema.
        required: true
        content:
          application/json:
            schema:
              $ref: "#/components/schemas/Schema"
      responses:
        201:
          description: Created.
          content:
            application/json:
              schema:
                $ref: "#/components/schemas/Schema"
        401:
          description: Unauthorized.
        403:
          description: Forbidden.
        500:
          description: Internal server error.
          content:
            application/json:
              schema:
                $ref: "#/components/schemas/Error"
  /tags/schemas/{schemaId}:
    delete:
      tags:
        - tags
      description: Deletes the schema with the provided schema ID. Only users with the Standard Registry role are allowed to make the request.
      security:
        - bearerAuth: []
      summary: Delete the schema.
      parameters:
        - in: path
          name: schemaId
          schema:
            type: string
          required: true
          description: Schema ID.
      responses:
        200:
          description: Successful operation.
          content:
            application/json:
              schema:
                type: boolean
        401:
          description: Unauthorized.
        403:
          description: Forbidden.
        500:
          description: Internal server error.
          content:
            application/json:
              schema:
                $ref: "#/components/schemas/Error"
    put:
      tags:
        - tags
      description: Updates the schema with the provided schema ID. Only users with the Standard Registry role are allowed to make the request.
      parameters:
        - in: path
          name: schemaId
          schema:
            type: string
          required: true
          description: Schema ID.
      security:
        - bearerAuth: []
      summary: Updates the schema.
      requestBody:
        description: Object that contains a valid schema.
        required: true
        content:
          application/json:
            schema:
              $ref: "#/components/schemas/Schema"
      responses:
        200:
          description: Successful operation.
          content:
            application/json:
              schema:
                type: array
                items:
                  $ref: "#/components/schemas/Schema"
        401:
          description: Unauthorized.
        403:
          description: Forbidden.
        500:
          description: Internal server error.
          content:
            application/json:
              schema:
                $ref: "#/components/schemas/Error"
  /tags/schemas/{schemaId}/publish:
    put:
      tags:
        - tags
      description: Publishes the schema with the provided (internal) schema ID onto IPFS, sends a message featuring IPFS CID into the corresponding Hedera topic. Only users with the Standard Registry role are allowed to make the request.
      parameters:
        - in: path
          name: schemaId
          schema:
            type: string
          required: true
          description: Schema ID.
      security:
        - bearerAuth: []
      summary: Publishes the schema.
      responses:
        200:
          description: Successful operation.
          content:
            application/json:
              schema:
                type: array
                items:
                  $ref: "#/components/schemas/Schema"
        401:
          description: Unauthorized.
        403:
          description: Forbidden.
        500:
          description: Internal server error.
          content:
            application/json:
              schema:
                $ref: "#/components/schemas/Error"
  /tags/schemas/published:
    get:
      tags:
        - tags
      description: Return a list of all published schemas.
      security:
        - bearerAuth: []
      summary: Return a list of all published schemas.
      responses:
        200:
          description: Successful operation.
          content:
            application/json:
              schema:
                type: array
                items:
                  $ref: "#/components/schemas/Schema"
        401:
          description: Unauthorized.
        403:
          description: Forbidden.
        500:
          description: Internal server error.
          content:
            application/json:
              schema:
                $ref: "#/components/schemas/Error"

  /themes:
    get:
      tags:
        - themes
      description: Returns all themes.
      security:
        - bearerAuth: []
      summary: Return a list of all themes.
      responses:
        200:
          description: Successful operation.
          content:
            application/json:
              schema:
                type: array
                items:
                  $ref: "#/components/schemas/Theme"
        401:
          description: Unauthorized.
        403:
          description: Forbidden.
        500:
          description: Internal server error.
          content:
            application/json:
              schema:
                $ref: "#/components/schemas/Error"
    post:
      tags:
        - themes
      description: Creates a new theme.
      security:
        - bearerAuth: []
      summary: Creates a new theme.
      requestBody:
        description: Object that contains theme configuration.
        required: true
        content:
          application/json:
            schema:
              $ref: "#/components/schemas/Theme"
      responses:
        201:
          description: Created.
        401:
          description: Unauthorized.
        403:
          description: Forbidden.
        500:
          description: Internal server error.
          content:
            application/json:
              schema:
                $ref: "#/components/schemas/Error"

  /themes/{themeId}:
    put:
      tags:
        - themes
      description: Updates theme configuration for the specified theme ID.
      summary: Updates theme configuration.
      parameters:
        - in: path
          name: themeId
          description: Selected theme ID.
          required: true
          schema:
            type: string
      requestBody:
        description: Object that contains theme configuration.
        required: true
        content:
          application/json:
            schema:
              $ref: "#/components/schemas/Theme"
      security:
        - bearerAuth: []
      responses:
        200:
          description: Successful operation.
          content:
            application/json:
              schema:
                $ref: "#/components/schemas/Theme"
        401:
          description: Unauthorized.
        403:
          description: Forbidden.
        500:
          description: Internal server error.
          content:
            application/json:
              schema:
                $ref: "#/components/schemas/Error"
    delete:
      tags:
        - themes
      description: Deletes the theme with the provided theme ID.
      parameters:
        - in: path
          name: themeId
          schema:
            type: string
          required: true
          description: Theme ID.
      security:
        - bearerAuth: []
      summary: Deletes the theme.
      responses:
        200:
          description: Successful operation.
          content:
            application/json:
              schema:
                type: boolean
        401:
          description: Unauthorized.
        403:
          description: Forbidden.
        500:
          description: Internal server error.
          content:
            application/json:
              schema:
                $ref: "#/components/schemas/Error"

  /themes/{themeId}/export/file:
    get:
      tags:
        - themes
      description: Returns a zip file containing the theme.
      parameters:
        - in: path
          name: themeId
          schema:
            type: string
          required: true
          description: Selected theme ID.
      security:
        - bearerAuth: []
      summary: Returns a zip file containing the theme.
      responses:
        200:
          description: Successful operation. Response zip file
        401:
          description: Unauthorized.
        403:
          description: Forbidden.
        500:
          description: Internal server error.
          content:
            application/json:
              schema:
                $ref: "#/components/schemas/Error"

  /themes/import/file:
    post:
      tags:
        - themes
      description: Imports new theme from the provided zip file into the local DB.
      security:
        - bearerAuth: []
      summary: Imports new theme from a zip file.
      requestBody:
        description: A zip file that contains the theme to be imported.
        required: true
        content:
          binary/octet-stream:
            schema:
              type: string
              format: binary
      responses:
        201:
          description: Created.
          content:
            application/json:
              schema:
                $ref: "#/components/schemas/Theme"
        401:
          description: Unauthorized.
        403:
          description: Forbidden.
        500:
          description: Internal server error.
          content:
            application/json:
              schema:
                $ref: "#/components/schemas/Error"

  /wizard/policy:
    post:
      tags:
        - wizard
      description: Creates a new policy by wizard. Only users with the Standard Registry role are allowed to make the request.
      security:
        - bearerAuth: []
      summary: Creates a new policy.
      requestBody:
        description: Object that contains wizard configuration.
        required: true
        content:
          application/json:
            schema:
              $ref: "#/components/schemas/WizardConfig"
      responses:
        201:
          description: Successful operation.
          content:
            application/json:
              schema:
                type: object
                properties:
                  policyId:
                    type: string
                  wizardConfig:
                    $ref: "#/components/schemas/WizardConfig"
        401:
          description: Unauthorized.
        403:
          description: Forbidden.
        500:
          description: Internal server error.
          content:
            application/json:
              schema:
                $ref: "#/components/schemas/Error"

  /wizard/policy/push:
    post:
      tags:
        - wizard
      description: Creates a new policy by wizard. Only users with the Standard Registry role are allowed to make the request.
      security:
        - bearerAuth: []
      summary: Creates a new policy.
      requestBody:
        description: Object that contains wizard configuration.
        required: true
        content:
          application/json:
            schema:
              $ref: "#/components/schemas/WizardConfig"
      responses:
        202:
          description: Successful operation.
          content:
            application/json:
              schema:
                $ref: "#/components/schemas/Task"
        401:
          description: Unauthorized.
        403:
          description: Forbidden.
        500:
          description: Internal server error.
          content:
            application/json:
              schema:
                $ref: "#/components/schemas/Error"

  /wizard/{policyId}/config:
    post:
      tags:
        - wizard
      description: Get policy config by wizard. Only users with the Standard Registry role are allowed to make the request.
      parameters:
        - in: path
          name: policyId
          schema:
            type: string
          required: true
          description: Policy identifier.
      security:
        - bearerAuth: []
      summary: Get policy config.
      requestBody:
        description: Object that contains wizard configuration.
        required: true
        content:
          application/json:
            schema:
              $ref: "#/components/schemas/WizardConfig"
      responses:
        200:
          description: Successful operation.
          content:
            application/json:
              schema:
                type: object
                properties:
                  policyConfig:
                    $ref: "#/components/schemas/PolicyConfig"
                  wizardConfig:
                    $ref: "#/components/schemas/WizardConfig"
        401:
          description: Unauthorized.
        403:
          description: Forbidden.
        500:
          description: Internal server error.
          content:
            application/json:
              schema:
                $ref: "#/components/schemas/Error"<|MERGE_RESOLUTION|>--- conflicted
+++ resolved
@@ -1271,7 +1271,6 @@
             application/json:
               schema:
                 $ref: "#/components/schemas/Error"
-<<<<<<< HEAD
                 
   /accounts/standard-registries/aggregated:
     get:
@@ -1299,9 +1298,6 @@
               schema:
                 $ref: "#/components/schemas/Error"
   
-=======
-
->>>>>>> e21c4457
   /profiles/{username}/balance:
     get:
       tags:
