--- conflicted
+++ resolved
@@ -49,12 +49,8 @@
     // Config routes
     app.use('/policies', authorizationHelper, policyAPI);
     app.use('/accounts/', accountAPI);
-<<<<<<< HEAD
-    app.use('/profile/', authorizationHelper, profileAPI);
+    app.use('/profiles/', authorizationHelper, profileAPI);
     app.use('/settings/', authorizationHelper, settingsAPI);
-=======
-    app.use('/profiles/', authorizationHelper, profileAPI);
->>>>>>> f8372907
     app.use('/schemas', authorizationHelper, schemaAPI);
     app.use('/tokens', authorizationHelper, tokenAPI);
     app.use('/trustchains/', authorizationHelper, trustchainsAPI);
