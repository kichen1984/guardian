--- conflicted
+++ resolved
@@ -1,12 +1,8 @@
 {
   "author": "Envision Blockchain Solutions <info@envisionblockchain.com>",
   "dependencies": {
-<<<<<<< HEAD
-    "@guardian/interfaces": "^2.2.1",
+    "@guardian/interfaces": "^2.2.2",
     "express": "^4.17.1",
-=======
-    "@guardian/interfaces": "^2.2.2",
->>>>>>> 08657520
     "nats": "^2.6.1",
     "reflect-metadata": "^0.1.13",
     "winston": "^3.8.1",
