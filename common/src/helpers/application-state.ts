import { Singleton } from "../decorators/singleton";
import { MessageBrokerChannel } from "../mq";
import { ApplicationStates, MessageAPI } from "@guardian/interfaces";
import { MessageResponse, MessageError } from "../models/message-response";

@Singleton
export class ApplicationState {
    private channel: MessageBrokerChannel;
    private state: ApplicationStates;
    private serviceName: string;

    /**
     * Register channel
     * @param channel: MessageBrokerChannel
     */
    public async setChannel(channel: MessageBrokerChannel): Promise<any> {
        this.channel = channel;
        await this.channel.response(MessageAPI.GET_STATUS, async () => {
            try {
                return new MessageResponse(this.state);
            }
            catch (e) {
                return new MessageError(e);
            }
        });
    }

    /**
     * Get channel
     */
    public getChannel(): MessageBrokerChannel {
        return this.channel;
    }

    constructor(serviceName?: string) {
        this.serviceName = serviceName;
    }

    public getState(): ApplicationStates {
        return this.state;
    }

    public async updateState(state: ApplicationStates): Promise<void> {
        this.state = state;
        if (this.serviceName) {
            const res = {};
            res[this.serviceName] = state;
<<<<<<< HEAD
            await this.channel.request([this.channel.channelName, MessageAPI.UPDATE_STATUS].join('.'), res);
=======
            this.channel.request(['api-gateway', MessageAPI.UPDATE_STATUS].join('.'), res);
>>>>>>> 0d1ee810
        }
    }
}<|MERGE_RESOLUTION|>--- conflicted
+++ resolved
@@ -45,11 +45,7 @@
         if (this.serviceName) {
             const res = {};
             res[this.serviceName] = state;
-<<<<<<< HEAD
-            await this.channel.request([this.channel.channelName, MessageAPI.UPDATE_STATUS].join('.'), res);
-=======
             this.channel.request(['api-gateway', MessageAPI.UPDATE_STATUS].join('.'), res);
->>>>>>> 0d1ee810
         }
     }
 }