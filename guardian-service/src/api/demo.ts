import { MessageAPI, MessageError, MessageResponse } from 'interfaces';
import { Logger } from 'logger-helper';
<<<<<<< HEAD
import { MongoRepository } from 'typeorm';
import { Settings } from '@entity/settings';
import { HederaSDKHelper } from '@hedera-modules';
=======
import { HederaHelper } from 'vc-modules';
import { ApiResponse } from '@api/api-response';
>>>>>>> 30171d2c

export const demoAPI = async function (
    channel: any,
    settingsRepository: MongoRepository<Settings>
): Promise<void> {
    ApiResponse(channel, MessageAPI.GENERATE_DEMO_KEY, async (msg, res) => {
        try {
            const operatorId = await settingsRepository.findOne({
                name: 'OPERATOR_ID'
            });
            const operatorKey = await settingsRepository.findOne({
                name: 'OPERATOR_KEY'
            });
            const OPERATOR_ID = operatorId?.value || process.env.OPERATOR_ID;
            const OPERATOR_KEY = operatorKey?.value || process.env.OPERATOR_KEY;
            const client = new HederaSDKHelper(OPERATOR_ID, OPERATOR_KEY);
            const treasury = await client.newAccount(30);
            res.send(new MessageResponse({
                id: treasury.id.toString(),
                key: treasury.key.toString()
            }));
        } catch (error) {
            new Logger().error(error.toString(), ['GUARDIAN_SERVICE']);
            res.send(new MessageError(error));
        }
    })
}<|MERGE_RESOLUTION|>--- conflicted
+++ resolved
@@ -1,13 +1,9 @@
 import { MessageAPI, MessageError, MessageResponse } from 'interfaces';
 import { Logger } from 'logger-helper';
-<<<<<<< HEAD
 import { MongoRepository } from 'typeorm';
 import { Settings } from '@entity/settings';
 import { HederaSDKHelper } from '@hedera-modules';
-=======
-import { HederaHelper } from 'vc-modules';
 import { ApiResponse } from '@api/api-response';
->>>>>>> 30171d2c
 
 export const demoAPI = async function (
     channel: any,
