import { ApiResponse } from '@api/helpers/api-response';
import {
    MessageResponse,
    MessageError,
    Logger,
    DataBaseHelper,
    Contract,
    RetireRequest,
    Schema as SchemaCollection,
    Topic,
    VcDocument as VcDocumentCollection,
    Workers,
    Users,
    KeyType,
    Wallet,
    MessageAction,
    MessageServer,
    TopicConfig,
    TopicHelper,
    VCMessage,
    DatabaseServer,
    VcHelper
} from '@guardian/common';
import {
    ContractStatus,
    MessageAPI,
    Schema,
    SchemaEntity,
    SchemaHelper,
    TopicType,
    WorkerTaskType,
} from '@guardian/interfaces';
import { publishSystemSchema } from './helpers/schema-publish-helper';

/**
 * Connect to the message broker methods of working with contracts.
 */
export async function contractAPI(
    contractRepository: DataBaseHelper<Contract>,
    retireRequestRepository: DataBaseHelper<RetireRequest>
): Promise<void> {
    ApiResponse(MessageAPI.GET_CONTRACT, async (msg) => {
        try {
            if (!msg) {
                return new MessageError('Invalid get contract parameters');
            }

            const { pageIndex, pageSize, owner } = msg;

            const otherOptions: any = {};
            const _pageSize = parseInt(pageSize, 10);
            const _pageIndex = parseInt(pageIndex, 10);
            if (Number.isInteger(_pageSize) && Number.isInteger(_pageIndex)) {
                otherOptions.orderBy = { createDate: 'DESC' };
                otherOptions.limit = Math.min(100, _pageSize);
                otherOptions.offset = _pageIndex * _pageSize;
            } else {
                otherOptions.limit = 100;
            }

            return new MessageResponse(
                await contractRepository.findAndCount(
                    {
                        owner,
                    },
                    otherOptions
                )
            );
        } catch (error) {
            new Logger().error(error, ['GUARDIAN_SERVICE']);
            return new MessageError(error);
        }
    });

    ApiResponse(MessageAPI.GET_RETIRE_REQUEST, async (msg) => {
        try {
            if (!msg) {
                return new MessageError('Invalid get contract parameters');
            }

            const { pageIndex, pageSize, owner, contractId, did } = msg;

            const filters: any = {};
            if (owner) {
                filters.owner = owner;
            }
            if (contractId) {
                const contracts = await contractRepository.findOne({
                    owner: did
                });
                if (contracts?.owner !== did) {
                    throw new Error('You are not contract owner');
                }
                filters.contractId = contractId;
            } else {
                const contracts = await contractRepository.find({
                    owner: did
                });
                filters.contractId = {
                    $in: contracts.map(contract => contract.contractId)
                }
            }

            const otherOptions: any = {};
            const _pageSize = parseInt(pageSize, 10);
            const _pageIndex = parseInt(pageIndex, 10);
            if (Number.isInteger(_pageSize) && Number.isInteger(_pageIndex)) {
                otherOptions.orderBy = { createDate: 'DESC' };
                otherOptions.limit = Math.min(100, _pageSize);
                otherOptions.offset = _pageIndex * _pageSize;
            } else {
                otherOptions.limit = 100;
            }

            const retireRequestsAndCount =
                await retireRequestRepository.findAndCount(
                    filters,
                    otherOptions
                );

            for (const retireRequest of retireRequestsAndCount[0] as any[]) {
<<<<<<< HEAD
                if (retireRequest.vcDocumentHash) {
                    //TODO Hash
=======
                if (retireRequest.documentId) {
>>>>>>> e314e0c7
                    retireRequest.vcDocument = await new DataBaseHelper(
                        VcDocumentCollection
                    ).findOne({
                        _id: retireRequest.documentId,
                    });
                }
            }

            return new MessageResponse(retireRequestsAndCount);
        } catch (error) {
            new Logger().error(error, ['GUARDIAN_SERVICE']);
            return new MessageError(error);
        }
    });

    ApiResponse(MessageAPI.CREATE_CONTRACT, async (msg) => {
        try {
            if (!msg) {
                return new MessageError('Invalid get contract parameters');
            }

            const { description, did } = msg;

            const users = new Users();
            const wallet = new Wallet();
            const workers = new Workers();
            const root = await users.getUserById(did);
            const rootKey = await wallet.getKey(
                root.walletToken,
                KeyType.KEY,
                did
            );

            const topicHelper = new TopicHelper(root.hederaAccountId, rootKey);
            const topic = await topicHelper.create({
                type: TopicType.ContractTopic,
                name: TopicType.ContractTopic,
                description: TopicType.ContractTopic,
                owner: did,
                policyId: null,
                policyUUID: null
            }, {
                admin: true,
                submit: false
            });
            await topic.saveKeys();
            await DatabaseServer.saveTopic(topic.toObject());

            const contractId = await workers.addNonRetryableTask({
                type: WorkerTaskType.CREATE_CONTRACT,
                data: {
                    bytecodeFileId: process.env.CONTRACT_FILE_ID,
                    hederaAccountId: root.hederaAccountId,
                    hederaAccountKey: rootKey,
                    topicKey: rootKey,
                    memo: topic.topicId
                }
            }, 20);
            const contract = await contractRepository.save({
                contractId,
                status: ContractStatus.APPROVED,
                owner: did,
                isOwnerCreator: true,
                description,
                topicId: topic.topicId
            })
            return new MessageResponse(contract);
        } catch (error) {
            new Logger().error(error, ['GUARDIAN_SERVICE']);
            return new MessageError(error);
        }
    });

    ApiResponse(MessageAPI.CHECK_CONTRACT_STATUS, async (msg) => {
        try {
            if (!msg) {
                return new MessageError('Invalid get contract parameters');
            }

            const { did, contractId } = msg;

            if (!contractId) {
                throw new Error('Invalid contract identifier');
            }

            const users = new Users();
            const wallet = new Wallet();
            const workers = new Workers();
            const root = await users.getUserById(did);
            const rootKey = await wallet.getKey(
                root.walletToken,
                KeyType.KEY,
                did
            );

            const checkStatusResult = await workers.addNonRetryableTask(
                {
                    type: WorkerTaskType.CHECK_STATUS,
                    data: {
                        contractId,
                        hederaAccountId: root.hederaAccountId,
                        hederaAccountKey: rootKey,
                    },
                },
                20
            );

            if (checkStatusResult) {
                await contractRepository.update(
                    {
                        status: ContractStatus.APPROVED,
                    },
                    {
                        contractId,
                        owner: did,
                    }
                );
            }
            return new MessageResponse(checkStatusResult);
        } catch (error) {
            new Logger().error(error, ['GUARDIAN_SERVICE']);
            return new MessageError(error);
        }
    });

    ApiResponse(MessageAPI.ADD_CONTRACT_USER, async (msg) => {
        try {
            if (!msg) {
                return new MessageError('Invalid get contract parameters');
            }

            const { userId, contractId, did } = msg;

            if (!contractId) {
                throw new Error('Invalid contract identifier');
            }
            if (!userId) {
                throw new Error('Invalid user identifier')
            }

            const users = new Users();
            const wallet = new Wallet();
            const workers = new Workers();
            const root = await users.getUserById(did);
            const rootKey = await wallet.getKey(
                root.walletToken,
                KeyType.KEY,
                did
            );

            return new MessageResponse(
                await workers.addNonRetryableTask(
                    {
                        type: WorkerTaskType.ADD_CONTRACT_USER,
                        data: {
                            contractId,
                            hederaAccountId: root.hederaAccountId,
                            hederaAccountKey: rootKey,
                            userId,
                        },
                    },
                    20
                )
            );
        } catch (error) {
            new Logger().error(error, ['GUARDIAN_SERVICE']);
            return new MessageError(error);
        }
    });

    ApiResponse(MessageAPI.ADD_CONTRACT_PAIR, async (msg) => {
        try {
            if (!msg) {
                return new MessageError('Invalid add contract pair parameters');
            }

            const {
                baseTokenId,
                oppositeTokenId,
                baseTokenCount,
                oppositeTokenCount,
                contractId,
                did,
            } = msg;

            const users = new Users();
            const wallet = new Wallet();
            const workers = new Workers();
            const root = await users.getUserById(did);
            const rootKey = await wallet.getKey(
                root.walletToken,
                KeyType.KEY,
                did
            );

            const baseToken = await new DatabaseServer().getToken(
                baseTokenId
            );
            const oppositeToken = await new DatabaseServer().getToken(
                oppositeTokenId
            );

            const grantKycKeys = [];
            const baseTokenKycKey = await wallet.getUserKey(
                did,
                KeyType.TOKEN_KYC_KEY,
                baseTokenId
            );
            if (baseTokenKycKey) {
                grantKycKeys.push(baseTokenKycKey);
            }
            const oppositeTokenKycKey = await wallet.getUserKey(
                did,
                KeyType.TOKEN_KYC_KEY,
                oppositeTokenId
            );
            if (oppositeTokenKycKey) {
                grantKycKeys.push(oppositeTokenKycKey);
            }
            return new MessageResponse(
                await workers.addNonRetryableTask(
                    {
                        type: WorkerTaskType.ADD_CONTRACT_PAIR,
                        data: {
                            contractId,
                            hederaAccountId: root.hederaAccountId,
                            hederaAccountKey: rootKey,
                            baseTokenId,
                            oppositeTokenId,
                            baseTokenCount: baseToken?.decimals
                                ? Math.pow(10, baseToken.decimals) *
                                baseTokenCount
                                : baseTokenCount,
                            oppositeTokenCount: oppositeToken?.decimals
                                ? Math.pow(10, oppositeToken.decimals) *
                                oppositeTokenCount
                                : oppositeTokenCount,
                            grantKycKeys
                        },
                    },
                    20
                )
            );
        } catch (error) {
            new Logger().error(error, ['GUARDIAN_SERVICE']);
            return new MessageError(error);
        }
    });

    ApiResponse(MessageAPI.IMPORT_CONTRACT, async (msg) => {
        try {
            if (!msg) {
                return new MessageError('Invalid contract identifier');
            }
            const { contractId, did, description } = msg;

            const users = new Users();
            const wallet = new Wallet();
            const workers = new Workers();
            const root = await users.getUserById(did);
            const rootKey = await wallet.getKey(
                root.walletToken,
                KeyType.KEY,
                did
            );

            const { owner, memo } = await workers.addNonRetryableTask({
                type: WorkerTaskType.GET_CONTRACT_INFO,
                data: {
                    contractId,
                    hederaAccountId: root.hederaAccountId,
                    hederaAccountKey: rootKey,
                },
            }, 20);
            const isOwnerCreator = owner === root.hederaAccountId;
            const contract = await contractRepository.save(
                {
                    contractId,
                    owner: did,
                    isOwnerCreator,
                    description,
                    status: isOwnerCreator ? ContractStatus.APPROVED : ContractStatus.WAIT,
                    topicId: memo
                },
                {
                    contractId,
                    owner: did,
                }
            )

            return new MessageResponse(contract);
        } catch (error) {
            new Logger().error(error, ['GUARDIAN_SERVICE']);
            return new MessageError(error);
        }
    });

    ApiResponse(MessageAPI.GET_CONTRACT_PAIR, async (msg) => {
        try {
            if (!msg) {
                return new MessageError('Invalid add contract pair parameters');
            }

            const { baseTokenId, oppositeTokenId, did, owner } = msg;

            const users = new Users();
            const wallet = new Wallet();
            const workers = new Workers();
            const root = await users.getUserById(did);
            const rootKey = await wallet.getKey(
                root.walletToken,
                KeyType.KEY,
                did
            );
            const baseToken = await new DatabaseServer().getToken(
                baseTokenId
            );
            const oppositeToken = await new DatabaseServer().getToken(
                oppositeTokenId
            );
            const contracts = await contractRepository.find({
                owner,
            });
            const contractPairs = [];
            for (const contract of contracts) {
                const contractPair = await workers.addNonRetryableTask(
                    {
                        type: WorkerTaskType.GET_CONTRACT_PAIR,
                        data: {
                            contractId: contract.contractId,
                            hederaAccountId: root.hederaAccountId,
                            hederaAccountKey: rootKey,
                            baseTokenId,
                            oppositeTokenId,
                        },
                    },
                    20
                );
                contractPairs.push({
                    baseTokenRate: baseToken?.decimals
                        ? contractPair.baseTokenRate /
                        Math.pow(10, baseToken.decimals)
                        : contractPair.baseTokenRate,
                    oppositeTokenRate: oppositeToken?.decimals
                        ? contractPair.oppositeTokenRate /
                        Math.pow(10, oppositeToken.decimals)
                        : contractPair.oppositeTokenRate,
                    contractId: contractPair.contractId,
                    description: contract.description,
                });
            }

            return new MessageResponse(contractPairs);
        } catch (error) {
            new Logger().error(error, ['GUARDIAN_SERVICE']);
            return new MessageError(error);
        }
    });

    ApiResponse(MessageAPI.ADD_RETIRE_REQUEST, async (msg) => {
        try {
            if (!msg) {
                return new MessageError('Invalid add contract pair parameters');
            }

            const baseTokenId = msg.baseTokenId || '';
            const oppositeTokenId = msg.oppositeTokenId || '';
            const {
                baseTokenCount,
                oppositeTokenCount,
                baseTokenSerials,
                oppositeTokenSerials,
                contractId,
                did,
            } = msg;

            const users = new Users();
            const wallet = new Wallet();
            const workers = new Workers();
            const root = await users.getUserById(did);
            const rootKey = await wallet.getKey(
                root.walletToken,
                KeyType.KEY,
                did
            );

            const baseToken = await new DatabaseServer().getToken(
                baseTokenId
            );
            const oppositeToken = await new DatabaseServer().getToken(
                oppositeTokenId
            );

            const addRequestResult = await workers.addNonRetryableTask(
                {
                    type: WorkerTaskType.ADD_RETIRE_REQUEST,
                    data: {
                        contractId,
                        hederaAccountId: root.hederaAccountId,
                        hederaAccountKey: rootKey,
                        baseTokenId,
                        oppositeTokenId,
                        baseTokenCount: baseToken?.decimals
                            ? Math.pow(10, baseToken.decimals) * baseTokenCount
                            : baseTokenCount,
                        oppositeTokenCount: oppositeToken?.decimals
                            ? Math.pow(10, oppositeToken.decimals) *
                            oppositeTokenCount
                            : oppositeTokenCount,
                        baseTokenSerials,
                        oppositeTokenSerials,
                    },
                },
                20
            );

            const contractRequest = await workers.addNonRetryableTask(
                {
                    type: WorkerTaskType.GET_RETIRE_REQUEST,
                    data: {
                        contractId,
                        hederaAccountId: root.hederaAccountId,
                        hederaAccountKey: rootKey,
                        baseTokenId,
                        oppositeTokenId,
                        userId: root.hederaAccountId,
                    },
                },
                20
            );

            await retireRequestRepository.save(
                {
                    contractId,
                    baseTokenId,
                    oppositeTokenId,
                    owner: did,
                    baseTokenCount: baseToken?.decimals
                        ? contractRequest.baseTokenCount /
                        Math.pow(10, baseToken.decimals)
                        : contractRequest.baseTokenCount,
                    oppositeTokenCount: oppositeToken?.decimals
                        ? contractRequest.oppositeTokenCount /
                        Math.pow(10, oppositeToken.decimals)
                        : contractRequest.oppositeTokenCount,
                    baseTokenSerials,
                    oppositeTokenSerials,
                },
                {
                    contractId,
                    $and: [
                        {
                            baseTokenId: {
                                $in: [baseTokenId, oppositeTokenId],
                            },
                        },
                        {
                            oppositeTokenId: {
                                $in: [baseTokenId, oppositeTokenId],
                            },
                        },
                    ],
                    owner: did,
                    documentId: null,
                }
            );

            return new MessageResponse(addRequestResult);
        } catch (error) {
            new Logger().error(error, ['GUARDIAN_SERVICE']);
            return new MessageError(error);
        }
    });

    ApiResponse(MessageAPI.CANCEL_RETIRE_REQUEST, async (msg) => {
        try {
            if (!msg) {
                return new MessageError('Invalid add contract pair parameters');
            }

            const { requestId, did } = msg;

            const retireRequest = await retireRequestRepository.findOne({
                id: requestId,
            });

            if (did !== retireRequest?.owner) {
                throw new Error('You are not owner of retire request');
            }

            const users = new Users();
            const wallet = new Wallet();
            const workers = new Workers();
            const root = await users.getUserById(did);
            const rootKey = await wallet.getKey(
                root.walletToken,
                KeyType.KEY,
                did
            );

            const cancelResult = await workers.addNonRetryableTask(
                {
                    type: WorkerTaskType.CANCEL_RETIRE_REQUEST,
                    data: {
                        contractId: retireRequest.contractId,
                        hederaAccountId: root.hederaAccountId,
                        hederaAccountKey: rootKey,
                        baseTokenId: retireRequest.baseTokenId,
                        oppositeTokenId: retireRequest.oppositeTokenId,
                    },
                },
                20
            );

            if (cancelResult) {
                await retireRequestRepository.remove(retireRequest);
            }

            return new MessageResponse(cancelResult);
        } catch (error) {
            new Logger().error(error, ['GUARDIAN_SERVICE']);
            return new MessageError(error);
        }
    });

    ApiResponse(MessageAPI.RETIRE_TOKENS, async (msg) => {
        try {
            if (!msg) {
                return new MessageError('Invalid add contract pair parameters');
            }

            const { requestId, did } = msg;

            const retireRequest = await retireRequestRepository.findOne({
                id: requestId,
            });

            const users = new Users();
            const wallet = new Wallet();
            const workers = new Workers();
            const root = await users.getUserById(did);
            const rootKey = await wallet.getKey(
                root.walletToken,
                KeyType.KEY,
                did
            );
            const retireRequestUser = await users.getUserById(
                retireRequest?.owner
            );
            const wipeKeys = [];
            const baseTokenWipeKey = await wallet.getUserKey(
                did,
                KeyType.TOKEN_WIPE_KEY,
                retireRequest.baseTokenId
            );
            if (baseTokenWipeKey) {
                wipeKeys.push(baseTokenWipeKey);
            }

            const oppositeTokenWipeKey = await wallet.getUserKey(
                did,
                KeyType.TOKEN_WIPE_KEY,
                retireRequest.oppositeTokenId
            );
            if (oppositeTokenWipeKey) {
                wipeKeys.push(oppositeTokenWipeKey);
            }

            const retireResult = await workers.addNonRetryableTask(
                {
                    type: WorkerTaskType.RETIRE_TOKENS,
                    data: {
                        contractId: retireRequest.contractId,
                        hederaAccountId: root.hederaAccountId,
                        hederaAccountKey: rootKey,
                        baseTokenId: retireRequest.baseTokenId,
                        oppositeTokenId: retireRequest.oppositeTokenId,
                        userId: retireRequestUser.hederaAccountId,
                        wipeKeys,
                    },
                },
                20
            );

            let topicConfig = await TopicConfig.fromObject(
                await new DataBaseHelper(Topic).findOne({
                    owner: did,
                    type: TopicType.RetireTopic,
                }),
                true
            );
            const parent = await TopicConfig.fromObject(
                await DatabaseServer.getTopicByType(did, TopicType.UserTopic),
                true
            );
            if (!topicConfig) {
                const topicHelper = new TopicHelper(
                    root.hederaAccountId,
                    rootKey
                );
                topicConfig = await topicHelper.create(
                    {
                        type: TopicType.RetireTopic,
                        name: TopicType.RetireTopic,
                        description: TopicType.RetireTopic,
                        owner: did,
                    },
                    {
                        admin: false,
                        submit: true,
                    }
                );
                await topicConfig.saveKeys();
                await topicHelper.twoWayLink(topicConfig, parent, null);
                await new DataBaseHelper(Topic).save(topicConfig.toObject());
            }

            let schema: SchemaCollection = null;

            schema = await new DataBaseHelper(SchemaCollection).findOne({
                entity: SchemaEntity.RETIRE_TOKEN,
                readonly: true,
                topicId: topicConfig.topicId,
            });
            const messageServer = new MessageServer(
                root.hederaAccountId,
                rootKey
            );
            messageServer.setTopicObject(topicConfig);
            if (!schema) {
                schema = await new DataBaseHelper(SchemaCollection).findOne({
                    entity: SchemaEntity.RETIRE_TOKEN,
                    system: true,
                    active: true,
                });
                if (schema) {
                    schema.creator = did;
                    schema.owner = did;
                    const item = await publishSystemSchema(
                        schema,
                        messageServer,
                        MessageAction.PublishSystemSchema
                    );
                    await new DataBaseHelper(SchemaCollection).save(item);
                }
            }

            const schemaObject = new Schema(schema);
            const vcHelper = new VcHelper();

            let credentialSubject: any = {
                baseTokenId: retireRequest.baseTokenId,
                oppositeTokenId: retireRequest.oppositeTokenId,
                baseTokenCount: retireRequest.baseTokenCount,
                oppositeTokenCount: retireRequest.oppositeTokenCount,
                userId: retireRequestUser.hederaAccountId,
                baseTokenSerials: retireRequest.baseTokenSerials,
                oppositeTokenSerials: retireRequest.oppositeTokenSerials,
            };
            credentialSubject.id = did;

            if (schemaObject) {
                credentialSubject = SchemaHelper.updateObjectContext(
                    schemaObject,
                    credentialSubject
                );
            }

            const vcObject = await vcHelper.createVC(
                did,
                rootKey,
                credentialSubject
            );
            const vcMessage = new VCMessage(MessageAction.CreateVC);
            vcMessage.setDocument(vcObject);
            await messageServer
                .sendMessage(vcMessage);

            //TODO Hash
            const vcDoc = await new DataBaseHelper(VcDocumentCollection).save({
                hash: vcMessage.hash,
                owner: did,
                document: vcMessage.document,
                type: schemaObject?.entity,
            });

            await retireRequestRepository.update(
                {
                    documentId: vcDoc._id,
                },
                {
                    id: retireRequest.id,
                }
            );

            return new MessageResponse(retireResult);
        } catch (error) {
            new Logger().error(error, ['GUARDIAN_SERVICE']);
            return new MessageError(error);
        }
    });
}<|MERGE_RESOLUTION|>--- conflicted
+++ resolved
@@ -119,12 +119,7 @@
                 );
 
             for (const retireRequest of retireRequestsAndCount[0] as any[]) {
-<<<<<<< HEAD
-                if (retireRequest.vcDocumentHash) {
-                    //TODO Hash
-=======
                 if (retireRequest.documentId) {
->>>>>>> e314e0c7
                     retireRequest.vcDocument = await new DataBaseHelper(
                         VcDocumentCollection
                     ).findOne({
@@ -803,7 +798,6 @@
             await messageServer
                 .sendMessage(vcMessage);
 
-            //TODO Hash
             const vcDoc = await new DataBaseHelper(VcDocumentCollection).save({
                 hash: vcMessage.hash,
                 owner: did,
