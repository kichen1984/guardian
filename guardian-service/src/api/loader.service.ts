import { MessageAPI, MessageError, MessageResponse } from 'interfaces';
import { Schema } from '@entity/schema';
import { MongoRepository } from 'typeorm';
import { DidDocument } from '@entity/did-document';
import { Logger } from 'logger-helper';
<<<<<<< HEAD
import { DidRootKey } from '@hedera-modules';
=======
import { ApiResponse } from '@api/api-response';
>>>>>>> 30171d2c

/**
 * Connect to the message broker methods of working with Documents Loader.
 *
 * @param channel - channel
 * @param didDocumentLoader - DID Documents Loader
 * @param schemaDocumentLoader - Schema Documents Loader
 */
export const loaderAPI = async function (
    channel: any,
    didDocumentRepository: MongoRepository<DidDocument>,
    schemaRepository: MongoRepository<Schema>
): Promise<void> {
    /**
     * Return DID Document
     *
     * @param {Object} payload - filters
     * @param {string} payload.did - DID
     *
     * @returns {any} - DID Document
     */
    ApiResponse(channel, MessageAPI.LOAD_DID_DOCUMENT, async (msg, res) => {
        try {
            const iri = msg.payload.did;
            const did = DidRootKey.create(iri).getController();
            const reqObj = { where: { did: { $eq: did } } };
            const didDocuments = await didDocumentRepository.findOne(reqObj);
            if (didDocuments) {
                res.send(new MessageResponse(didDocuments.document));
                return;
            }
            res.send(new MessageError('Document not found'));
        } catch (error) {
            new Logger().error(error.toString(), ['GUARDIAN_SERVICE']);
            res.send(new MessageError(error.message));
        }
    });

    /**
     * Load schema document
     * @param {string} [payload.url] Document URL
     *
     * @returns Schema document
     */
    ApiResponse(channel, MessageAPI.LOAD_SCHEMA_DOCUMENT, async (msg, res) => {
        try {
            if (!msg.payload) {
                res.send(new MessageError('Document not found'));
                return;
            }

            if (Array.isArray(msg.payload)) {
                const schema = await schemaRepository.find({
                    where: { documentURL: { $in: msg.payload } }
                });
                res.send(new MessageResponse(schema));
            } else {
                const schema = await schemaRepository.findOne({
                    where: { documentURL: { $eq: msg.payload } }
                });
                res.send(new MessageResponse(schema));
            }
        }
        catch (error) {
            new Logger().error(error.toString(), ['GUARDIAN_SERVICE']);
            res.send(new MessageError(error.message));
        }
    });

    /**
     * Get schema context
     * @param {string} [payload.url] Context URL
     *
     * @returns Schema context
     */
    ApiResponse(channel, MessageAPI.LOAD_SCHEMA_CONTEXT, async (msg, res) => {
        try {
            if (!msg.payload) {
                res.send(new MessageError('Document not found'))
                return;
            }
            if (Array.isArray(msg.payload)) {
                const schema = await schemaRepository.find({
                    where: { contextURL: { $in: msg.payload } }
                });
                res.send(new MessageResponse(schema));
            } else {
                const schema = await schemaRepository.findOne({
                    where: { contextURL: { $eq: msg.payload } }
                });
                res.send(new MessageResponse(schema));
            }
        }
        catch (error) {
            new Logger().error(error.toString(), ['GUARDIAN_SERVICE']);
            res.send(new MessageError(error.message));
        }
    });
}<|MERGE_RESOLUTION|>--- conflicted
+++ resolved
@@ -3,15 +3,12 @@
 import { MongoRepository } from 'typeorm';
 import { DidDocument } from '@entity/did-document';
 import { Logger } from 'logger-helper';
-<<<<<<< HEAD
 import { DidRootKey } from '@hedera-modules';
-=======
 import { ApiResponse } from '@api/api-response';
->>>>>>> 30171d2c
 
 /**
  * Connect to the message broker methods of working with Documents Loader.
- *
+ * 
  * @param channel - channel
  * @param didDocumentLoader - DID Documents Loader
  * @param schemaDocumentLoader - Schema Documents Loader
@@ -23,10 +20,10 @@
 ): Promise<void> {
     /**
      * Return DID Document
-     *
+     * 
      * @param {Object} payload - filters
      * @param {string} payload.did - DID
-     *
+     * 
      * @returns {any} - DID Document
      */
     ApiResponse(channel, MessageAPI.LOAD_DID_DOCUMENT, async (msg, res) => {
@@ -49,7 +46,7 @@
     /**
      * Load schema document
      * @param {string} [payload.url] Document URL
-     *
+     * 
      * @returns Schema document
      */
     ApiResponse(channel, MessageAPI.LOAD_SCHEMA_DOCUMENT, async (msg, res) => {
@@ -80,7 +77,7 @@
     /**
      * Get schema context
      * @param {string} [payload.url] Context URL
-     *
+     * 
      * @returns Schema context
      */
     ApiResponse(channel, MessageAPI.LOAD_SCHEMA_CONTEXT, async (msg, res) => {
