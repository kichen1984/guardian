import {
    PolicyEngineEvents,
    TopicType,
    PolicyType,
    ExternalMessageEvents, PolicyEvents, GenerateUUIDv4
} from '@guardian/interfaces';
import {
    IAuthUser,
    MessageResponse,
    MessageError,
    BinaryMessageResponse,
    Logger,
    RunFunctionAsync,
    NatsService,
    Singleton,
    Policy,
    DIDDocument,
    TopicConfig,
    Users,
    DatabaseServer,
    findAllEntities
} from '@guardian/common';
import { PolicyImportExportHelper } from './helpers/policy-import-export-helper';
import { PolicyComponentsUtils } from './policy-components-utils';
import { IPolicyUser } from './policy-user';
import { emptyNotifier, initNotifier } from '@helpers/notifier';
import { PolicyEngine } from './policy-engine';
import { AccountId, PrivateKey } from '@hashgraph/sdk';
import { NatsConnection } from 'nats';
import { GuardiansService } from '@helpers/guardians';
<<<<<<< HEAD
import { Inject } from '@helpers/decorators/inject';
=======
import { BlockAboutString } from './block-about';
>>>>>>> a66fef83

/**
 * PolicyEngineChannel
 */
@Singleton
export class PolicyEngineChannel extends NatsService {
    /**
     * Message queue name
     */
    public messageQueueName = 'policy-engine-queue';

    /**
     * Reply subject
     * @private
     */
    public replySubject = 'policy-engine-reply-' + GenerateUUIDv4();

    /**
     * Register listener
     * @param event
     * @param cb
     */
    registerListener(event: string, cb: Function): void {
        this.getMessages(event, cb);
    }
}

/**
 * Policy engine service
 */
export class PolicyEngineService {
    /**
     * Users helper
     * @private
     */
    @Inject()
    private readonly users: Users;

    /**
     * Message broker service
     * @private
     */
    private readonly channel: PolicyEngineChannel;

    /**
     * Policy Engine
     * @private
     */
    private readonly policyEngine: PolicyEngine;

    constructor(cn: NatsConnection) {
        this.channel = new PolicyEngineChannel();
        this.channel.setConnection(cn)
        this.policyEngine = new PolicyEngine()
    }

    /**
     * Init
     */
    public async init(): Promise<void> {
        await this.channel.init();
    }

    /**
     * Get user by username
     * @param username
     */
    private async getUserDid(username: string): Promise<string> {
        const userFull = await this.users.getUser(username);
        return userFull?.did;
    }

    /**
     * Callback fires when block state changed
     * @param uuid {string} - id of block
     * @param user {IPolicyUser} - short user object
     */
    private async stateChangeCb(uuid: string, state: any, user: IPolicyUser) {
        if (!user || !user.did) {
            return;
        }

        await this.channel.publish('update-block', {
            uuid,
            state,
            user
        });
    }

    /**
     * Block error callback
     * @param blockType
     * @param message
     * @param user
     * @private
     */
    private async blockErrorCb(blockType: string, message: any, user: IAuthUser) {
        if (!user || !user.did) {
            return;
        }

        await this.channel.publish('block-error', {
            blockType,
            message,
            user
        });
    }

    /**
     * Update user info
     * @param user
     * @param policy
     * @private
     */
    private async updateUserInfo(user: IPolicyUser, policy: Policy) {
        if (!user || !user.did) {
            return;
        }

        const userGroups = await PolicyComponentsUtils.GetGroups(policy.id.toString(), user);

        let userGroup = userGroups.find(g => g.active !== false);
        if (!userGroup) {
            userGroup = userGroups[0];
        }
        const userRole = userGroup ? userGroup.role : 'No role';

        await this.channel.publish('update-user-info', {
            policyId: policy.id.toString(),
            user: {
                did: user.virtual ? policy.owner : user.did,
                role: user.role
            },
            userRole,
            userGroup,
            userGroups
        });
    }

    /**
     * Register endpoints for policy engine
     * @private
     */
    public registerListeners(): void {
        PolicyComponentsUtils.BlockUpdateFn = async (...args: any[]) => {
            await this.stateChangeCb.apply(this, args);
        };

        PolicyComponentsUtils.BlockErrorFn = async (...args: any[]) => {
            await this.blockErrorCb.apply(this, args);
        };

        PolicyComponentsUtils.UpdateUserInfoFn = async (...args: any[]) => {
            await this.updateUserInfo.apply(this, args);
        }

        PolicyComponentsUtils.ExternalEventFn = async (...args: any[]) => {
            try {
                this.channel.sendMessage(ExternalMessageEvents.BLOCK_EVENTS, args);
            } catch (error) {
                console.error(error);
            }
        };

        this.channel.getMessages(PolicyEvents.BLOCK_UPDATE_BROADCAST, (msg: any) => {
            const { type, args } = msg;

            switch (type) {
                case 'update':
                    PolicyComponentsUtils.BlockUpdateFn(args[0], args[1], args[2], args[3]);
                    break;

                case 'error':
                    PolicyComponentsUtils.BlockErrorFn(args[0], args[1], args[2]);
                    break;

                case 'update-user':
                    PolicyComponentsUtils.UpdateUserInfoFn(args[0], args[1]);
                    break;

                case 'external':
                    PolicyComponentsUtils.ExternalEventFn(args[0]);
                    break;

                default:
                    throw new Error('Unknown type');
            }
        })

        this.channel.getMessages<any, any>('mrv-data', async (msg) => {
            // await PolicyComponentsUtils.ReceiveExternalData(msg);

            const policy = await DatabaseServer.getPolicyByTag(msg?.policyTag);
            if (policy) {
                const policyId = policy.id.toString();
                await new GuardiansService().sendPolicyMessage(PolicyEvents.MRV_DATA, policyId, {
                    policyId,
                    data: msg
                });
            }

            return new MessageResponse({})
        });

        this.channel.getMessages<any, any>(PolicyEngineEvents.GET_POLICY, async (msg) => {
            const { filters, userDid } = msg;
            const policy = await DatabaseServer.getPolicy(filters);

            const result: any = policy;
            if (policy) {
                await PolicyComponentsUtils.GetPolicyInfo(policy, userDid);
            }

            return new MessageResponse(result);
        });

        this.channel.getMessages<any, any>(PolicyEngineEvents.GET_TOKENS_MAP, async (msg) => {
            try {
                const { owner, status } = msg;
                const filters: any = {};
                if (owner) {
                    filters.owner = owner;
                }
                if (status) {
                    filters.status = status;
                }
                const policies = await DatabaseServer.getPolicies(filters);
                const map: any = [];
                for (const policyObject of policies) {
                    const tokenIds = findAllEntities(policyObject.config, ['tokenId']);
                    map.push({
                        tokenIds,
                        name: policyObject.name,
                        version: policyObject.version,
                        id: policyObject.id
                    });
                }
                return new MessageResponse(map);
            } catch (error) {
                return new MessageError(error);
            }
        });

        this.channel.getMessages<any, any>(PolicyEngineEvents.GET_POLICIES, async (msg) => {
            try {
                const { filters, pageIndex, pageSize, userDid } = msg;
                const filter: any = { ...filters };

                const otherOptions: any = {
                    fields: [
                        'id',
                        'uuid',
                        'name',
                        'version',
                        'previousVersion',
                        'description',
                        'status',
                        'creator',
                        'owner',
                        'topicId',
                        'policyTag',
                        'messageId',
                        'codeVersion',
                        'createDate',
                        'instanceTopicId'
                    ]
                };
                const _pageSize = parseInt(pageSize, 10);
                const _pageIndex = parseInt(pageIndex, 10);
                if (Number.isInteger(_pageSize) && Number.isInteger(_pageIndex)) {
                    otherOptions.orderBy = { createDate: 'DESC' };
                    otherOptions.limit = _pageSize;
                    otherOptions.offset = _pageIndex * _pageSize;
                }
                const [policies, count] = await DatabaseServer.getPoliciesAndCount(filter, otherOptions);

                for (const policy of policies) {
                    await PolicyComponentsUtils.GetPolicyInfo(policy, userDid);
                }

                return new MessageResponse({ policies, count });
            } catch (error) {
                return new MessageError(error);
            }
        });

        this.channel.getMessages<any, any>(PolicyEngineEvents.CREATE_POLICIES, async (msg) => {
            try {
                const user = msg.user;
                const did = await this.getUserDid(user.username);
                await this.policyEngine.createPolicy(msg.model, did, emptyNotifier());

                const policies = await DatabaseServer.getListOfPolicies({ owner: did });
                return new MessageResponse(policies);
            } catch (error) {
                return new MessageError(error);
            }
        });

        this.channel.getMessages<any, any>(PolicyEngineEvents.CREATE_POLICIES_ASYNC, async (msg) => {
            const { model, user, taskId } = msg;
            const notifier = initNotifier(taskId);
            RunFunctionAsync(async () => {
                const did = await this.getUserDid(user.username);
                const policy = await this.policyEngine.createPolicy(model, did, notifier);
                notifier.result(policy.id);
            }, async (error) => {
                notifier.error(error);
            });
            return new MessageResponse({ taskId });
        });

        this.channel.getMessages<any, any>(PolicyEngineEvents.CLONE_POLICY_ASYNC, async (msg) => {
            const { policyId, model, user, taskId } = msg;
            const notifier = initNotifier(taskId);
            RunFunctionAsync(async () => {
                const result = await this.policyEngine.clonePolicy(policyId, model, user.did, notifier);
                if (result?.errors?.length) {
                    const message = `Failed to clone schemas: ${JSON.stringify(result.errors.map(e => e.name))}`;
                    notifier.error(message);
                    new Logger().warn(message, ['GUARDIAN_SERVICE']);
                    return;
                }
                notifier.result(result.policy.id);
            }, async (error) => {
                notifier.error(error);
            });
            return new MessageResponse({ taskId });
        });

        this.channel.getMessages<any, any>(PolicyEngineEvents.DELETE_POLICY_ASYNC, async (msg) => {
            const { policyId, user, taskId } = msg;
            const notifier = initNotifier(taskId);
            RunFunctionAsync(async () => {
                notifier.result(await this.policyEngine.deletePolicy(policyId, user, notifier));
            }, async (error) => {
                notifier.error(error);
            });
            return new MessageResponse({ taskId });
        });

        this.channel.getMessages<any, any>(PolicyEngineEvents.SAVE_POLICIES, async (msg) => {
            try {
                const result = await DatabaseServer.updatePolicyConfig(msg.policyId, msg.model);
                return new MessageResponse(result);
            } catch (error) {
                new Logger().error(error, ['GUARDIAN_SERVICE']);
                return new MessageError(error);
            }
        });

        this.channel.getMessages<any, any>(PolicyEngineEvents.PUBLISH_POLICIES, async (msg) => {
            try {
                if (!msg.model || !msg.model.policyVersion) {
                    throw new Error('Policy version in body is empty');
                }

                const { model, policyId, user } = msg;
                const owner = await this.getUserDid(user.username);

                const result = await this.policyEngine.validateAndPublishPolicy(model, policyId, owner, emptyNotifier());
                const policies = (await DatabaseServer.getListOfPolicies({ owner }));

                return new MessageResponse({
                    policies,
                    isValid: result.isValid,
                    errors: result.errors,
                });
            } catch (error) {
                new Logger().error(error, ['GUARDIAN_SERVICE']);
                return new MessageError(error);
            }
        });

        this.channel.getMessages<any, any>(PolicyEngineEvents.PUBLISH_POLICIES_ASYNC, async (msg) => {
            const { model, policyId, user, taskId } = msg;
            const notifier = initNotifier(taskId);

            RunFunctionAsync(async () => {
                if (!model || !model.policyVersion) {
                    throw new Error('Policy version in body is empty');
                }

                notifier.start('Resolve Hedera account');
                const owner = await this.getUserDid(user.username);
                notifier.completed();
                const result = await this.policyEngine.validateAndPublishPolicy(model, policyId, owner, notifier);
                notifier.result(result);
            }, async (error) => {
                new Logger().error(error, ['GUARDIAN_SERVICE']);
                notifier.error(error);
            });

            return new MessageResponse({ taskId });
        });

        this.channel.getMessages<any, any>(PolicyEngineEvents.DRY_RUN_POLICIES, async (msg) => {
            try {
                const policyId: string = msg.policyId;
                const user = msg.user;

                const model = await DatabaseServer.getPolicyById(policyId);
                if (!model) {
                    throw new Error('Unknown policy');
                }
                if (!model.config) {
                    throw new Error('The policy is empty');
                }
                if (model.status === PolicyType.PUBLISH) {
                    throw new Error(`Policy published`);
                }
                if (model.status === PolicyType.DRY_RUN) {
                    throw new Error(`Policy already in Dry Run`);
                }
                if (model.status === PolicyType.PUBLISH_ERROR) {
                    throw new Error(`Failed policy cannot be started in dry run mode`);
                }

                const owner = await this.getUserDid(user.username);

                const errors = await this.policyEngine.validateModel(policyId);
                const isValid = !errors.blocks.some(block => !block.isValid);

                if (isValid) {
                    const newPolicy = await this.policyEngine.dryRunPolicy(model, owner, 'Dry Run');
                    await this.policyEngine.generateModel(newPolicy.id.toString());
                }

                const policies = (await DatabaseServer.getListOfPolicies({ owner }));

                return new MessageResponse({
                    policies,
                    isValid,
                    errors
                });
            } catch (error) {
                new Logger().error(error, ['GUARDIAN_SERVICE']);
                return new MessageError(error);
            }
        });

        this.channel.getMessages<any, any>(PolicyEngineEvents.DRAFT_POLICIES, async (msg) => {
            try {
                const policyId = msg.policyId;
                const user = msg.user;

                const model = await DatabaseServer.getPolicyById(policyId);
                if (!model) {
                    throw new Error('Unknown policy');
                }
                if (!model.config) {
                    throw new Error('The policy is empty');
                }
                if (model.status === PolicyType.PUBLISH) {
                    throw new Error(`Policy published`);
                }
                if (model.status === PolicyType.DRAFT) {
                    throw new Error(`Policy already in draft`);
                }

                const owner = await this.getUserDid(user.username);

                model.status = PolicyType.DRAFT;
                model.version = '';

                await DatabaseServer.updatePolicy(model);

                await this.policyEngine.destroyModel(model.id.toString());

                const databaseServer = new DatabaseServer(model.id.toString());
                await databaseServer.clearDryRun();

                const policies = (await DatabaseServer.getListOfPolicies({ owner }));

                return new MessageResponse({
                    policies
                });
            } catch (error) {
                new Logger().error(error, ['GUARDIAN_SERVICE']);
                return new MessageError(error);
            }
        });

        this.channel.getMessages<any, any>(PolicyEngineEvents.VALIDATE_POLICIES, async (msg) => {
            try {
                const policy = msg.model as Policy;
                const results = await this.policyEngine.validateModel(policy);
                return new MessageResponse({
                    results,
                    policy
                });
            } catch (error) {
                new Logger().error(error, ['GUARDIAN_SERVICE']);
                return new MessageError(error);
            }
        });

        this.channel.getMessages<any, any>(PolicyEngineEvents.POLICY_BLOCKS, async (msg) => {
            try {
                const { user, policyId } = msg;

                const blockData = await new GuardiansService().sendPolicyMessage(PolicyEvents.GET_ROOT_BLOCK_DATA, policyId, {
                    user,
                    policyId
                }) as any;
                return new MessageResponse(blockData);

            } catch (error) {
                new Logger().error(error, ['GUARDIAN_SERVICE']);
                return new MessageError(error);
            }
        });

        this.channel.getMessages<any, any>(PolicyEngineEvents.GET_BLOCK_DATA, async (msg) => {
            try {
                const { user, blockId, policyId } = msg;

                const blockData = await new GuardiansService().sendPolicyMessage(PolicyEvents.GET_BLOCK_DATA, policyId, {
                    user,
                    blockId,
                    policyId
                }) as any
                return new MessageResponse(blockData);
            } catch (error) {
                new Logger().error(error, ['GUARDIAN_SERVICE']);
                return new MessageError(error);
            }
        });

        this.channel.getMessages<any, any>(PolicyEngineEvents.GET_BLOCK_DATA_BY_TAG, async (msg) => {
            try {
                const { user, tag, policyId } = msg;

                const blockData = await new GuardiansService().sendPolicyMessage(PolicyEvents.GET_BLOCK_DATA_BY_TAG, policyId, {
                    user,
                    tag,
                    policyId
                }) as any
                return new MessageResponse(blockData);
            } catch (error) {
                new Logger().error(error, ['GUARDIAN_SERVICE']);
                return new MessageError(error);
            }
        });

        this.channel.getMessages<any, any>(PolicyEngineEvents.SET_BLOCK_DATA, async (msg) => {
            try {
                const { user, blockId, policyId, data } = msg;

                const blockData = await new GuardiansService().sendPolicyMessage(PolicyEvents.SET_BLOCK_DATA, policyId, {
                    user,
                    blockId,
                    policyId,
                    data
                }) as any;
                return new MessageResponse(blockData);
            } catch (error) {
                new Logger().error(error, ['GUARDIAN_SERVICE']);
                return new MessageError(error);
            }
        });

        this.channel.getMessages<any, any>(PolicyEngineEvents.SET_BLOCK_DATA_BY_TAG, async (msg) => {
            try {
                const { user, tag, policyId, data } = msg;

                const blockData = await new GuardiansService().sendPolicyMessage(PolicyEvents.SET_BLOCK_DATA_BY_TAG, policyId, {
                    user,
                    tag,
                    policyId,
                    data
                }) as any
                return new MessageResponse(blockData);
            } catch (error) {
                new Logger().error(error, ['GUARDIAN_SERVICE']);
                return new MessageError(error);
            }
        });

        this.channel.getMessages<any, any>(PolicyEngineEvents.BLOCK_BY_TAG, async (msg) => {
            try {
                const { tag, policyId } = msg;

                const blockData = await new GuardiansService().sendPolicyMessage(PolicyEvents.BLOCK_BY_TAG, policyId, {
                    tag,
                    policyId,
                }) as any

                return new MessageResponse(blockData);
            } catch (error) {
                return new MessageError('The policy does not exist, or is not published, or tag was not registered in policy', 404);
            }
        });

        this.channel.getMessages<any, any>(PolicyEngineEvents.GET_BLOCK_PARENTS, async (msg) => {
            try {
                const { blockId, policyId } = msg;

                const blockData = await new GuardiansService().sendPolicyMessage(PolicyEvents.GET_BLOCK_PARENTS, policyId, {
                    blockId
                }) as any;
                return new MessageResponse(blockData);
            } catch (error) {
                new Logger().error(error, ['GUARDIAN_SERVICE']);
                return new MessageError(error);
            }
        });

        this.channel.getMessages<any, any>(PolicyEngineEvents.GET_POLICY_GROUPS, async (msg) => {
            try {
                const { user, policyId } = msg;

                const blockData = await new GuardiansService().sendPolicyMessage(PolicyEvents.GET_POLICY_GROUPS, policyId, {
                    user,
                    policyId
                }) as any;
                return new MessageResponse(blockData);
            } catch (error) {
                new Logger().error(error, ['GUARDIAN_SERVICE']);
                return new MessageError(error);
            }
        });

        this.channel.getMessages<any, any>(PolicyEngineEvents.SELECT_POLICY_GROUP, async (msg) => {
            try {
                const { user, policyId, uuid } = msg;

                const blockData = await new GuardiansService().sendPolicyMessage(PolicyEvents.SELECT_POLICY_GROUP, policyId, {
                    user,
                    policyId,
                    uuid
                }) as any;
                return new MessageResponse(blockData);

            } catch (error) {
                new Logger().error(error, ['GUARDIAN_SERVICE']);
                return new MessageError(error);
            }
        });

        this.channel.getMessages<any, any>(PolicyEngineEvents.POLICY_EXPORT_FILE, async (msg) => {
            try {
                const { policyId } = msg;
                const policy = await DatabaseServer.getPolicyById(policyId);
                if (!policy) {
                    throw new Error(`Cannot export policy ${policyId}`);
                }
                const zip = await PolicyImportExportHelper.generateZipFile(policy);
                const file = await zip.generateAsync({
                    type: 'arraybuffer',
                    compression: 'DEFLATE',
                    compressionOptions: {
                        level: 3,
                    },
                });
                console.log('File size: ' + file.byteLength);
                return new BinaryMessageResponse(file);
            } catch (error) {
                new Logger().error(error, ['GUARDIAN_SERVICE']);
                console.error(error);
                return new MessageError(error);
            }
        });

        this.channel.getMessages<any, any>(PolicyEngineEvents.POLICY_EXPORT_MESSAGE, async (msg) => {
            try {
                const { policyId } = msg;
                const policy = await DatabaseServer.getPolicyById(policyId);
                if (!policy) {
                    throw new Error(`Cannot export policy ${policyId}`);
                }
                return new MessageResponse({
                    id: policy.id,
                    name: policy.name,
                    description: policy.description,
                    version: policy.version,
                    messageId: policy.messageId,
                    owner: policy.owner
                });
            } catch (error) {
                new Logger().error(error, ['GUARDIAN_SERVICE']);
                return new MessageError(error);
            }
        });

        this.channel.getMessages<any, any>(PolicyEngineEvents.POLICY_IMPORT_FILE_PREVIEW, async (msg) => {
            try {
                const { zip } = msg;
                if (!zip) {
                    throw new Error('file in body is empty');
                }
                const policyToImport = await PolicyImportExportHelper.parseZipFile(Buffer.from(zip.data));
                return new MessageResponse(policyToImport);
            } catch (error) {
                new Logger().error(error, ['GUARDIAN_SERVICE']);
                return new MessageError(error);
            }
        });

        this.channel.getMessages<any, any>(PolicyEngineEvents.POLICY_IMPORT_FILE, async (msg) => {
            try {
                const { zip, user, versionOfTopicId } = msg;
                if (!zip) {
                    throw new Error('file in body is empty');
                }
                new Logger().info(`Import policy by file`, ['GUARDIAN_SERVICE']);
                const did = await this.getUserDid(user.username);
                const policyToImport = await PolicyImportExportHelper.parseZipFile(Buffer.from(zip.data), true);
                const result = await PolicyImportExportHelper.importPolicy(policyToImport, did, versionOfTopicId, emptyNotifier());
                if (result?.errors?.length) {
                    const message = `Failed to import schemas: ${JSON.stringify(result.errors.map(e => e.name))}`;
                    new Logger().warn(message, ['GUARDIAN_SERVICE']);
                    return new MessageError(message);
                }
                const policies = await DatabaseServer.getListOfPolicies({ owner: did });
                return new MessageResponse(policies);
            } catch (error) {
                new Logger().error(error, ['GUARDIAN_SERVICE']);
                return new MessageError(error);
            }
        });

        this.channel.getMessages<any, any>(PolicyEngineEvents.POLICY_IMPORT_FILE_ASYNC, async (msg) => {
            const { zip, user, versionOfTopicId, taskId } = msg;
            const notifier = initNotifier(taskId);

            RunFunctionAsync(async () => {
                if (!zip) {
                    throw new Error('file in body is empty');
                }
                new Logger().info(`Import policy by file`, ['GUARDIAN_SERVICE']);
                const did = await this.getUserDid(user.username);
                notifier.start('File parsing');
                const policyToImport = await PolicyImportExportHelper.parseZipFile(Buffer.from(zip.data), true);
                notifier.completed();
                const result = await PolicyImportExportHelper.importPolicy(policyToImport, did, versionOfTopicId, notifier);
                if (result?.errors?.length) {
                    const message = `Failed to import schemas: ${JSON.stringify(result.errors.map(e => e.name))}`
                    notifier.error(message);
                    new Logger().warn(message, ['GUARDIAN_SERVICE']);
                    return;
                }
                notifier.result({
                    policyId: result.policy.id,
                    errors: result.errors
                });
            }, async (error) => {
                new Logger().error(error, ['GUARDIAN_SERVICE']);
                notifier.error(error);
            });

            return new MessageResponse({ taskId });
        });

        this.channel.getMessages<any, any>(PolicyEngineEvents.POLICY_IMPORT_MESSAGE_PREVIEW, async (msg) => {
            try {
                const { messageId, user } = msg;
                const policyToImport = await this.policyEngine.preparePolicyPreviewMessage(messageId, user, emptyNotifier());
                return new MessageResponse(policyToImport);
            } catch (error) {
                new Logger().error(error, ['GUARDIAN_SERVICE']);
                return new MessageError(error);
            }
        });

        this.channel.getMessages<any, any>(PolicyEngineEvents.POLICY_IMPORT_MESSAGE_PREVIEW_ASYNC, async (msg) => {
            const { messageId, user, taskId } = msg;
            const notifier = initNotifier(taskId);

            RunFunctionAsync(async () => {
                const policyToImport = await this.policyEngine.preparePolicyPreviewMessage(messageId, user, notifier);
                notifier.result(policyToImport);
            }, async (error) => {
                new Logger().error(error, ['GUARDIAN_SERVICE']);
                notifier.error(error);
            });

            return new MessageResponse({ taskId });
        });

        this.channel.getMessages<any, any>(PolicyEngineEvents.POLICY_IMPORT_MESSAGE, async (msg) => {
            try {
                const { messageId, user, versionOfTopicId } = msg;
                const did = await this.getUserDid(user.username);
                if (!messageId) {
                    throw new Error('Policy ID in body is empty');
                }

                const root = await this.users.getHederaAccount(did);

                const result = await this.policyEngine.importPolicyMessage(messageId, did, root, versionOfTopicId, emptyNotifier());
                if (result?.errors?.length) {
                    const message = `Failed to import schemas: ${JSON.stringify(result.errors.map(e => e.name))}`
                    new Logger().warn(message, ['GUARDIAN_SERVICE']);
                    return new MessageError(message);
                }

                const policies = await DatabaseServer.getListOfPolicies({ owner: did });
                return new MessageResponse(policies);
            } catch (error) {
                new Logger().error(error, ['GUARDIAN_SERVICE']);
                return new MessageError(error);
            }
        });

        this.channel.getMessages<any, any>(PolicyEngineEvents.POLICY_IMPORT_MESSAGE_ASYNC, async (msg) => {
            const { messageId, user, versionOfTopicId, taskId } = msg;
            const notifier = initNotifier(taskId);

            RunFunctionAsync(async () => {
                try {
                    if (!messageId) {
                        throw new Error('Policy ID in body is empty');
                    }
                    notifier.start('Resolve Hedera account');
                    const did = await this.getUserDid(user.username);
                    const root = await this.users.getHederaAccount(did);
                    notifier.completed();
                    const result = await this.policyEngine.importPolicyMessage(messageId, did, root, versionOfTopicId, notifier);
                    if (result?.errors?.length) {
                        const message = `Failed to import schemas: ${JSON.stringify(result.errors.map(e => e.name))}`
                        notifier.error(message);
                        new Logger().warn(message, ['GUARDIAN_SERVICE']);
                        return;
                    }
                    notifier.result({
                        policyId: result.policy.id,
                        errors: result.errors
                    });
                } catch (error) {
                    new Logger().error(error, ['GUARDIAN_SERVICE']);
                    notifier.error(error);
                }
            });

            return new MessageResponse({ taskId });
        });

        this.channel.getMessages<any, any>(PolicyEngineEvents.RECEIVE_EXTERNAL_DATA, async (msg) => {
            try {
                const policy = await DatabaseServer.getPolicyByTag(msg?.policyTag);
                if (policy) {
                    const policyId = policy.id.toString();

                    new GuardiansService().sendPolicyMessage(PolicyEvents.MRV_DATA, policyId, {
                        policyId,
                        data: msg
                    });
                }
                return new MessageResponse(true);
            } catch (error) {
                new Logger().error(error, ['GUARDIAN_SERVICE']);
                return new MessageError(error);
            }
        });

        this.channel.getMessages<any, any>(PolicyEngineEvents.BLOCK_ABOUT, async (msg) => {
            try {
                return new MessageResponse(BlockAboutString);
            } catch (error) {
                return new MessageError(error);
            }
        });

        this.channel.getMessages<any, any>(PolicyEngineEvents.GET_VIRTUAL_USERS, async (msg) => {
            try {
                const { policyId } = msg;

                const model = await DatabaseServer.getPolicyById(policyId);
                if (!model) {
                    throw new Error('Unknown policy');
                }
                if (model.status !== PolicyType.DRY_RUN) {
                    throw new Error(`Policy is not in Dry Run`);
                }

                const users = await DatabaseServer.getVirtualUsers(policyId);
                return new MessageResponse(users);
            } catch (error) {
                return new MessageError(error);
            }
        });

        this.channel.getMessages<any, any>(PolicyEngineEvents.CREATE_VIRTUAL_USER, async (msg) => {
            try {
                const { policyId, did } = msg;

                const model = await DatabaseServer.getPolicyById(policyId);
                if (!model) {
                    throw new Error('Unknown policy');
                }
                if (model.status !== PolicyType.DRY_RUN) {
                    throw new Error(`Policy is not in Dry Run`);
                }

                const topic = await TopicConfig.fromObject(
                    await DatabaseServer.getTopicByType(did, TopicType.UserTopic), false
                );

                const newPrivateKey = PrivateKey.generate();
                const newAccountId = new AccountId(Date.now());
                const treasury = {
                    id: newAccountId,
                    key: newPrivateKey
                };

                const didObject = await DIDDocument.create(treasury.key, topic.topicId);
                const userDID = didObject.getDid();

                const u = await DatabaseServer.getVirtualUsers(policyId);
                await DatabaseServer.createVirtualUser(
                    policyId,
                    `Virtual User ${u.length}`,
                    userDID,
                    treasury.id.toString(),
                    treasury.key.toString()
                );

                const db = new DatabaseServer(policyId);
                await db.saveDid({
                    did: didObject.getDid(),
                    document: didObject.getDocument()
                })

                const users = await DatabaseServer.getVirtualUsers(policyId);
                return new MessageResponse(users);
            } catch (error) {
                return new MessageError(error);
            }
        });

        this.channel.getMessages<any, any>(PolicyEngineEvents.SET_VIRTUAL_USER, async (msg) => {
            try {
                const { policyId, did } = msg;

                const model = await DatabaseServer.getPolicyById(policyId);
                if (!model) {
                    throw new Error('Unknown policy');
                }
                if (model.status !== PolicyType.DRY_RUN) {
                    throw new Error(`Policy is not in Dry Run`);
                }

                await DatabaseServer.setVirtualUser(policyId, did)
                const users = await DatabaseServer.getVirtualUsers(policyId);
                return new MessageResponse(users);
            } catch (error) {
                return new MessageError(error);
            }
        });

        this.channel.getMessages<any, any>(PolicyEngineEvents.RESTART_DRY_RUN, async (msg) => {
            try {
                if (!msg.model) {
                    throw new Error('Policy is empty');
                }

                const policyId = msg.policyId;
                const user = msg.user;
                const owner = await this.getUserDid(user.username);

                const model = await DatabaseServer.getPolicyById(policyId);
                if (!model) {
                    throw new Error('Unknown policy');
                }
                if (!model.config) {
                    throw new Error('The policy is empty');
                }
                if (model.status !== PolicyType.DRY_RUN) {
                    throw new Error(`Policy is not in Dry Run`);
                }

                await this.policyEngine.destroyModel(model.id.toString());
                const databaseServer = new DatabaseServer(model.id.toString());
                await databaseServer.clearDryRun();

                const newPolicy = await this.policyEngine.dryRunPolicy(model, owner, 'Dry Run');
                await this.policyEngine.generateModel(newPolicy.id.toString());

                const policies = (await DatabaseServer.getListOfPolicies({ owner }));
                return new MessageResponse({
                    policies
                });
            } catch (error) {
                new Logger().error(error, ['GUARDIAN_SERVICE']);
                return new MessageError(error);
            }
        });

        this.channel.getMessages<any, any>(PolicyEngineEvents.GET_VIRTUAL_DOCUMENTS, async (msg) => {
            try {
                const { policyId, type, pageIndex, pageSize } = msg;

                const model = await DatabaseServer.getPolicyById(policyId);
                if (!model) {
                    throw new Error('Unknown policy');
                }
                if (model.status !== PolicyType.DRY_RUN) {
                    throw new Error(`Policy is not in Dry Run`);
                }

                const documents = await DatabaseServer.getVirtualDocuments(policyId, type, pageIndex, pageSize);
                return new MessageResponse(documents);
            } catch (error) {
                return new MessageError(error);
            }
        });

        this.channel.getMessages<any, any>(PolicyEngineEvents.GET_MULTI_POLICY, async (msg) => {
            try {
                const { user, policyId } = msg;

                const policy = await DatabaseServer.getPolicyById(policyId);

                const userDID = await this.getUserDid(user.username);
                const item = await DatabaseServer.getMultiPolicy(policy.instanceTopicId, userDID);
                if (item) {
                    return new MessageResponse(item);
                } else {
                    return new MessageResponse({
                        uuid: null,
                        instanceTopicId: policy.instanceTopicId,
                        mainPolicyTopicId: policy.instanceTopicId,
                        synchronizationTopicId: policy.synchronizationTopicId,
                        owner: userDID,
                        type: null
                    });
                }
            } catch (error) {
                new Logger().error(error, ['GUARDIAN_SERVICE']);
                return new MessageError(error);
            }
        });

        this.channel.getMessages<any, any>(PolicyEngineEvents.SET_MULTI_POLICY, async (msg) => {
            try {
                const { user, policyId, data } = msg;

                const policy = await DatabaseServer.getPolicyById(policyId);
                const userDID = await this.getUserDid(user.username);
                const item = await DatabaseServer.getMultiPolicy(policy.instanceTopicId, userDID);
                const userAccount = await this.users.getHederaAccount(userDID);
                if (item) {
                    return new MessageError(new Error('Policy is already bound'));
                } else {
                    const root = await this.users.getHederaAccount(policy.owner);
                    const result = await this.policyEngine.createMultiPolicy(policy, userAccount, root, data);
                    return new MessageResponse(result);
                }
            } catch (error) {
                new Logger().error(error, ['GUARDIAN_SERVICE']);
                return new MessageError(error);
            }
        });
    }
}<|MERGE_RESOLUTION|>--- conflicted
+++ resolved
@@ -28,11 +28,8 @@
 import { AccountId, PrivateKey } from '@hashgraph/sdk';
 import { NatsConnection } from 'nats';
 import { GuardiansService } from '@helpers/guardians';
-<<<<<<< HEAD
 import { Inject } from '@helpers/decorators/inject';
-=======
 import { BlockAboutString } from './block-about';
->>>>>>> a66fef83
 
 /**
  * PolicyEngineChannel
