import {
    PolicyEngineEvents,
    SchemaEntity,
    SchemaStatus,
    TopicType,
    ModelHelper,
    SchemaHelper,
    Schema
} from '@guardian/interfaces';
import {
    replaceAllEntities,
    SchemaFields
} from '@helpers/utils';
import {
    MessageAction,
    MessageServer,
    MessageType,
    PolicyMessage
} from '@hedera-modules'
import {
    IPolicyBlock,
    IPolicyInterfaceBlock
} from './policy-engine.interface';
import { Schema as SchemaCollection } from '@entity/schema';
import { VcDocument as VcDocumentCollection } from '@entity/vc-document';
import { incrementSchemaVersion, findAndPublishSchema, publishSystemSchema } from '@api/schema.service';
import { PolicyImportExportHelper } from './helpers/policy-import-export-helper';
import { VcHelper } from '@helpers/vc-helper';
import { Users } from '@helpers/users';
import { Inject } from '@helpers/decorators/inject';
import { Policy } from '@entity/policy';
import { getMongoRepository } from 'typeorm';
import { DeepPartial } from 'typeorm/common/DeepPartial';
import { PolicyComponentsUtils } from './policy-components-utils';
import { BlockTreeGenerator } from './block-tree-generator';
import { Topic } from '@entity/topic';
import { TopicHelper } from '@helpers/topic-helper';
import { IAuthUser, MessageBrokerChannel, MessageResponse, MessageError, BinaryMessageResponse, Logger } from '@guardian/common';
import { PolicyConverterUtils } from './policy-converter-utils';
import { PolicyUtils } from './helpers/utils';

/**
 * Policy engine service
 */
export class PolicyEngineService {
    /**
     * Users helper
     * @private
     */
    @Inject()
    private readonly users: Users;

    /**
     * Message broker service
     * @private
     */
    private readonly channel: MessageBrokerChannel;
    /**
     * Policy generator
     * @private
     */
    private readonly policyGenerator: BlockTreeGenerator;

    constructor(channel: MessageBrokerChannel) {
        this.channel = channel;
        this.policyGenerator = new BlockTreeGenerator();

        PolicyComponentsUtils.BlockUpdateFn = async (...args: any[]) => {
            await this.stateChangeCb.apply(this, args);
        };

        PolicyComponentsUtils.BlockErrorFn = async (...args: any[]) => {
            await this.blockErrorCb.apply(this, args);
        };

        PolicyComponentsUtils.UpdateUserInfoFn = async (...args: any[]) => {
            await this.updateUserInfo.apply(this, args);
        }
    }

    /**
     * Callback fires when block state changed
     * @param uuid {string} - id of block
     * @param user {IAuthUser} - short user object
     */
    private async stateChangeCb(uuid: string, state: any, user: IAuthUser) {
        if (!user || !user.did) {
            return;
        }

        const block = PolicyComponentsUtils.GetBlockByUUID(uuid) as IPolicyInterfaceBlock;
        const role = await PolicyComponentsUtils.GetUserRole(block.policyId, user);

        let changed = true;

        if (PolicyComponentsUtils.IfUUIDRegistered(uuid) && PolicyComponentsUtils.IfHasPermission(uuid, role, user)) {
            if ([
                'interfaceStepBlock',
                'interfaceContainerBlock'
            ].includes(block.blockType)) {
                changed = true;
            } else if (typeof PolicyComponentsUtils.GetBlockRef<IPolicyInterfaceBlock>(block).getData === 'function') {
                const data = await PolicyComponentsUtils.GetBlockRef<IPolicyInterfaceBlock>(block).getData(user, null, null);
                changed = PolicyComponentsUtils.GetBlockRef<IPolicyInterfaceBlock>(block).updateDataState(user, data);
            }

            if (changed) {
                await this.channel.request(['api-gateway', 'update-block'].join('.'), {
                    uuid,
                    state,
                    user
                });
            }
        }
    }

    /**
     * Block error callback
     * @param blockType
     * @param message
     * @param user
     * @private
     */
    private async blockErrorCb(blockType: string, message: any, user: IAuthUser) {
        if (!user || !user.did) {
            return;
        }

        await this.channel.request(['api-gateway', 'block-error'].join('.'), {
            blockType,
            message,
            user
        });
    }

    /**
     * Update user info
     * @param user
     * @param policy
     * @private
     */
    private async updateUserInfo(user: IAuthUser, policy: Policy) {
        if (!user || !user.did) {
            return;
        }

        const userRole = PolicyComponentsUtils.GetUserRoleByPolicy(policy, user);

        await this.channel.request(['api-gateway', 'update-user-info'].join('.'), {
            policyId: policy.id.toString(),
            user,
            userRole
        });
    }

    /**
     * Create policy
     * @param data
     * @param owner
     * @private
     */
    private async createPolicy(data: Policy, owner: string): Promise<Policy> {
        const logger = new Logger();
        logger.info('Create Policy', ['GUARDIAN_SERVICE']);
        const model = getMongoRepository(Policy).create(data as DeepPartial<Policy>);
        if (!model.config) {
            model.config = {
                'blockType': 'interfaceContainerBlock',
                'permissions': [
                    'ANY_ROLE'
                ]
            }
        }

        if (model.uuid) {
            const old = await getMongoRepository(Policy).findOne({ uuid: model.uuid });
            if (model.creator !== owner) {
                throw new Error('Invalid owner');
            }
            if (old.creator !== owner) {
                throw new Error('Invalid owner');
            }
            model.creator = owner;
            model.owner = owner;
            delete model.version;
            delete model.messageId;
        } else {
            model.creator = owner;
            model.owner = owner;
            delete model.previousVersion;
            delete model.topicId;
            delete model.version;
            delete model.messageId;
        }

        let newTopic: Topic;
        const root = await this.users.getHederaAccount(owner);
        if (!model.topicId) {
            logger.info('Create Policy: Create New Topic', ['GUARDIAN_SERVICE']);
            const parent = await getMongoRepository(Topic).findOne({ owner, type: TopicType.UserTopic });
            const topicHelper = new TopicHelper(root.hederaAccountId, root.hederaAccountKey);

            const topic = await topicHelper.create({
                type: TopicType.PolicyTopic,
                name: model.name || TopicType.PolicyTopic,
                description: model.topicDescription || TopicType.PolicyTopic,
                owner,
                policyId: null,
                policyUUID: null
            });
            model.topicId = topic.topicId;

            const messageServer = new MessageServer(root.hederaAccountId, root.hederaAccountKey);
            const message = new PolicyMessage(MessageType.Policy, MessageAction.CreatePolicy);
            message.setDocument(model);
            const messageStatus = await messageServer
                .setTopicObject(parent)
                .sendMessage(message);

            await topicHelper.twoWayLink(topic, parent, messageStatus.getId());

            const systemSchemas = await PolicyImportExportHelper.getSystemSchemas();

            for (const schema of systemSchemas) {
                logger.info('Create Policy: Publish System Schema', ['GUARDIAN_SERVICE']);
                messageServer.setTopicObject(topic);
                schema.creator = owner;
                schema.owner = owner;
                const item = await publishSystemSchema(schema, messageServer, MessageAction.PublishSystemSchema);
                const newItem = getMongoRepository(SchemaCollection).create(item);
                await getMongoRepository(SchemaCollection).save(newItem);
            }

            newTopic = topic;
        }

        model.codeVersion = PolicyConverterUtils.VERSION;
        const policy = await getMongoRepository(Policy).save(model);

        if (newTopic) {
            newTopic.policyId = policy.id.toString();
            newTopic.policyUUID = policy.uuid;
            await getMongoRepository(Topic).update(newTopic.id, newTopic);
        }

        return policy;
    }

    /**
     * Update policy
     * @param policyId
     * @param data
     * @private
     */
    private async updatePolicy(policyId: any, data: Policy): Promise<Policy> {
        const model = await getMongoRepository(Policy).findOne(policyId);
        model.config = data.config;
        model.name = data.name;
        model.version = data.version;
        model.description = data.description;
        model.topicDescription = data.topicDescription;
        model.policyRoles = data.policyRoles;
        model.policyTopics = data.policyTopics;
        delete model.registeredUsers;
        return await getMongoRepository(Policy).save(model);
    }

    /**
     * Policy schemas
     * @param model
     * @param owner
     * @private
     */
    private async publishSchemas(model: Policy, owner: string): Promise<Policy> {
        const schemas = await getMongoRepository(SchemaCollection).find({ topicId: model.topicId });
        const schemaIRIs = schemas.map(s => s.iri);
        for (const schemaIRI of schemaIRIs) {
            const schema = await incrementSchemaVersion(schemaIRI, owner);
            if (schema.status === SchemaStatus.PUBLISHED) {
                continue;
            }
            const newSchema = await findAndPublishSchema(schema.id, schema.version, owner);
            replaceAllEntities(model.config, SchemaFields, schemaIRI, newSchema.iri);
        }
        return model;
    }

    /**
     * Publish policy
     * @param model
     * @param owner
     * @param version
     * @private
     */
    private async publishPolicy(model: Policy, owner: string, version: string): Promise<Policy> {
        const logger = new Logger();
        logger.info('Publish Policy', ['GUARDIAN_SERVICE']);

        const root = await this.users.getHederaAccount(owner);
        const topic = await getMongoRepository(Topic).findOne({ topicId: model.topicId });
        const messageServer = new MessageServer(root.hederaAccountId, root.hederaAccountKey)
            .setTopicObject(topic);

        model = await this.publishSchemas(model, owner);
        model.status = 'PUBLISH';
        model.version = version;

        this.policyGenerator.regenerateIds(model.config);
        const zip = await PolicyImportExportHelper.generateZipFile(model);
        const buffer = await zip.generateAsync({ type: 'arraybuffer' });

        const topicHelper = new TopicHelper(root.hederaAccountId, root.hederaAccountKey);
        const rootTopic = await topicHelper.create({
            type: TopicType.InstancePolicyTopic,
            name: model.name || TopicType.InstancePolicyTopic,
            description: model.topicDescription || TopicType.InstancePolicyTopic,
            owner,
            policyId: model.id.toString(),
            policyUUID: model.uuid
        });

        const message = new PolicyMessage(MessageType.InstancePolicy, MessageAction.PublishPolicy);
        message.setDocument(model, buffer);
        const result = await messageServer.sendMessage(message);
        model.messageId = result.getId();
        model.instanceTopicId = rootTopic.topicId;

        await topicHelper.twoWayLink(rootTopic, topic, result.getId());

        const messageId = result.getId();
        const url = result.getUrl();

        const policySchema = await PolicyUtils.getSchema(model.topicId, SchemaEntity.POLICY);

        const vcHelper = new VcHelper();
        let credentialSubject: any = {
            id: messageId,
            name: model.name,
            description: model.description,
            topicDescription: model.topicDescription,
            version: model.version,
            policyTag: model.policyTag,
            owner: model.owner,
            cid: url.cid,
            url: url.url,
            uuid: model.uuid,
            operation: 'PUBLISH'
        }
        if (policySchema) {
            const schemaObject = new Schema(policySchema);
            credentialSubject = SchemaHelper.updateObjectContext(schemaObject, credentialSubject);
        }

        const vc = await vcHelper.createVC(owner, root.hederaAccountKey, credentialSubject);
        const doc = getMongoRepository(VcDocumentCollection).create({
            hash: vc.toCredentialHash(),
            owner,
            document: vc.toJsonTree(),
            type: SchemaEntity.POLICY,
            policyId: `${model.id}`
        });
        await getMongoRepository(VcDocumentCollection).save(doc);

        logger.info('Published Policy', ['GUARDIAN_SERVICE']);

        return await getMongoRepository(Policy).save(model);
    }

    /**
     * Register endpoints for policy engine
     * @private
     */
    public registerListeners(): void {
        this.channel.response<any, any>('mrv-data', async (msg) => {
            await PolicyComponentsUtils.ReceiveExternalData(msg);
            return new MessageResponse({})
        });

        this.channel.response<any, any>(PolicyEngineEvents.GET_POLICY, async (msg) => {
            const { filters, userDid } = msg;
            const policy = await getMongoRepository(Policy).findOne(filters);

            const result: any = policy;
            const userRoles: string[] = PolicyComponentsUtils.GetUserRoleList(policy, userDid);

            if (policy) {
                result.userRoles = userRoles;
                delete result.registeredUsers;
            }

            return new MessageResponse(result);
        });

        this.channel.response<any, any>(PolicyEngineEvents.GET_POLICIES, async (msg) => {
            try {
                const { filters, pageIndex, pageSize, userDid } = msg;
                const filter: any = { where: filters }
                const _pageSize = parseInt(pageSize, 10);
                const _pageIndex = parseInt(pageIndex, 10);
                if (Number.isInteger(_pageSize) && Number.isInteger(_pageIndex)) {
                    filter.order = { createDate: 'DESC' };
                    filter.take = _pageSize;
                    filter.skip = _pageIndex * _pageSize;
                }
                const [policies, count] = await getMongoRepository(Policy).findAndCount(filter);

                policies.forEach((policy: any) => {
                    policy.userRoles = PolicyComponentsUtils.GetUserRoleList(policy, userDid);
                    delete policy.registeredUsers;
                });

                return new MessageResponse({ policies, count });
            } catch (error) {
                return new MessageError(error);
            }
        });

        this.channel.response<any, any>(PolicyEngineEvents.CREATE_POLICIES, async (msg) => {
            try {
                const user = msg.user;
                const userFull = await this.users.getUser(user.username);
                await this.createPolicy(msg.model, userFull.did);
                const policies = await getMongoRepository(Policy).find({ owner: userFull.did });
                policies.forEach(p => {
                    delete p.registeredUsers;
                });
                return new MessageResponse(policies);
            } catch (error) {
                return new MessageError(error);
            }
        });

        this.channel.response<any, any>(PolicyEngineEvents.SAVE_POLICIES, async (msg) => {
            try {
                const result = await this.updatePolicy(msg.policyId, msg.model);
                delete result.registeredUsers;
                return new MessageResponse(result);
            } catch (error) {
                new Logger().error(error, ['GUARDIAN_SERVICE']);
                return new MessageError(error);
            }
        });

        this.channel.response<any, any>(PolicyEngineEvents.PUBLISH_POLICIES, async (msg) => {
            try {
                if (!msg.model || !msg.model.policyVersion) {
                    throw new Error('Policy version in body is empty');
                }

                const policyId = msg.policyId;
                const version = msg.model.policyVersion;
                const user = msg.user;
                const userFull = await this.users.getUser(user.username);
                const owner = userFull.did;

                const model = await getMongoRepository(Policy).findOne(policyId);
                if (!model) {
                    throw new Error('Unknown policy');
                }
                if (!model.config) {
                    throw new Error('The policy is empty');
                }
                if (!ModelHelper.checkVersionFormat(version)) {
                    throw new Error('Invalid version format');
                }
                if (ModelHelper.versionCompare(version, model.previousVersion) <= 0) {
                    throw new Error('Version must be greater than ' + model.previousVersion);
                }
                const countModels = await getMongoRepository(Policy).count({
                    version,
                    uuid: model.uuid
                });
                if (countModels > 0) {
                    throw new Error('Policy with current version already was published');
                }

                const errors = await this.policyGenerator.validate(policyId);
                const isValid = !errors.blocks.some(block => !block.isValid);

                if (isValid) {
                    const newPolicy = await this.publishPolicy(model, owner, version);
                    await this.policyGenerator.generate(newPolicy.id.toString());
                }

                const policies = (await getMongoRepository(Policy).find({ owner })).map(item => {
                    delete item.registeredUsers;
                    return item;
                });

                return new MessageResponse({
                    policies,
                    isValid,
                    errors
                });
            } catch (error) {
                new Logger().error(error, ['GUARDIAN_SERVICE']);
                return new MessageError(error);
            }
        });

        this.channel.response<any, any>(PolicyEngineEvents.VALIDATE_POLICIES, async (msg) => {
            try {
                const policy = msg.model as Policy;
                const results = await this.policyGenerator.validate(policy);
                delete policy.registeredUsers;
                return new MessageResponse({
                    results,
                    policy
                });
            } catch (error) {
                new Logger().error(error, ['GUARDIAN_SERVICE']);
                return new MessageError(error);
            }
        });

        this.channel.response<any, any>(PolicyEngineEvents.POLICY_BLOCKS, async (msg) => {
            try {
                const { user, policyId } = msg;
                const userFull = await this.users.getUser(user.username);
                const block = this.policyGenerator.getRoot(policyId);
                const currentRole = await PolicyComponentsUtils.GetUserRole(policyId, user);
                if (PolicyComponentsUtils.CheckPermissionTree(block, user, currentRole)) {
                    const data = await block.getData(userFull, block.uuid);
                    return new MessageResponse(data);
                } else {
                    return new MessageResponse(null);
                }
            } catch (error) {
                new Logger().error(error, ['GUARDIAN_SERVICE']);
                return new MessageError(error);
            }
        });

        this.channel.response<any, any>(PolicyEngineEvents.GET_BLOCK_DATA, async (msg) => {
            try {
                const { user, blockId } = msg;
                const userFull = await this.users.getUser(user.username);
                const block = PolicyComponentsUtils.GetBlockByUUID<IPolicyInterfaceBlock>(blockId);
                const currentRole = await PolicyComponentsUtils.GetUserRole(policyId, user);
                if (PolicyComponentsUtils.CheckPermissionTree(block, user, currentRole)) {
                    const data = await block.getData(userFull, blockId, null);
                    return new MessageResponse(data);
                } else {
                    return new MessageResponse(null);
                }
            } catch (error) {
                new Logger().error(error, ['GUARDIAN_SERVICE']);
                return new MessageError(error);
            }
        });

        this.channel.response<any, any>(PolicyEngineEvents.SET_BLOCK_DATA, async (msg) => {
            try {
                const { user, blockId, data } = msg;
                const userFull = await this.users.getUser(user.username);
                const block = PolicyComponentsUtils.GetBlockByUUID<IPolicyInterfaceBlock>(blockId);
                const currentRole = await PolicyComponentsUtils.GetUserRole(policyId, user);
                if (PolicyComponentsUtils.CheckPermissionTree(block, user, currentRole)) {
                    const result = await block.setData(userFull, data);
                    return new MessageResponse(result);
                } else {
                    return new MessageError(new Error('Permission denied'));
                }
            } catch (error) {
                new Logger().error(error, ['GUARDIAN_SERVICE']);
                return new MessageError(error);
            }
        });

        this.channel.response<any, any>(PolicyEngineEvents.BLOCK_BY_TAG, async (msg) => {
            const { tag, policyId } = msg;
            try {
<<<<<<< HEAD
                const { tag, policyId } = msg;
=======
>>>>>>> 540ba0f6
                const block = PolicyComponentsUtils.GetBlockByTag(policyId, tag);
                return new MessageResponse({ id: block.uuid });
            } catch (error) {
                return new MessageError('The policy does not exist, or is not published, or tag was not registered in policy', 404);
            }
        });

        this.channel.response<any, any>(PolicyEngineEvents.GET_BLOCK_PARENTS, async (msg) => {
            try {
<<<<<<< HEAD
                const { blockId } = msg;
                const block = PolicyComponentsUtils.GetBlockByUUID(blockId) as IPolicyInterfaceBlock;
=======
                const { user, blockId, policyId, data } = msg;
                const userFull = await this.users.getUser(user.username);
                const block = PolicyComponentsUtils.GetBlockByUUID<IPolicyInterfaceBlock>(blockId);
>>>>>>> 540ba0f6
                let tmpBlock: IPolicyBlock = block;
                const parents = [block.uuid];
                while (tmpBlock.parent) {
                    parents.push(tmpBlock.parent.uuid);
                    tmpBlock = tmpBlock.parent;
                }
                return new MessageResponse(parents);
            } catch (error) {
                new Logger().error(error, ['GUARDIAN_SERVICE']);
                return new MessageError(error);
            }
        });

        this.channel.response<any, any>(PolicyEngineEvents.POLICY_EXPORT_FILE, async (msg) => {
            try {
                const { policyId } = msg;
                const policy = await getMongoRepository(Policy).findOne(policyId);
                if (!policy) {
                    throw new Error(`Cannot export policy ${policyId}`);
                }
                const zip = await PolicyImportExportHelper.generateZipFile(policy);
                const file = await zip.generateAsync({ type: 'arraybuffer' });
                console.log('File size: ' + file.byteLength);
                return new BinaryMessageResponse(file);
            } catch (error) {
                new Logger().error(error, ['GUARDIAN_SERVICE']);
                console.log(error);
                return new MessageError(error);
            }
        });

        this.channel.response<any, any>(PolicyEngineEvents.POLICY_EXPORT_MESSAGE, async (msg) => {
            try {
                const { policyId } = msg;
                const policy = await getMongoRepository(Policy).findOne(policyId);
                if (!policy) {
                    throw new Error(`Cannot export policy ${policyId}`);
                }
                return new MessageResponse({
                    id: policy.id,
                    name: policy.name,
                    description: policy.description,
                    version: policy.version,
                    messageId: policy.messageId,
                    owner: policy.owner
                });
            } catch (error) {
                new Logger().error(error, ['GUARDIAN_SERVICE']);
                return new MessageError(error);
            }
        });

        this.channel.response<any, any>(PolicyEngineEvents.POLICY_IMPORT_FILE_PREVIEW, async (msg) => {
            try {
                const { zip } = msg;
                if (!zip) {
                    throw new Error('file in body is empty');
                }
                const policyToImport = await PolicyImportExportHelper.parseZipFile(Buffer.from(zip.data));
                return new MessageResponse(policyToImport);
            } catch (error) {
                new Logger().error(error, ['GUARDIAN_SERVICE']);
                console.log(error, error.message);
                return new MessageError(error);
            }
        });

        this.channel.response<any, any>(PolicyEngineEvents.POLICY_IMPORT_FILE, async (msg) => {
            try {
                const { zip, user, versionOfTopicId } = msg;
                if (!zip) {
                    throw new Error('file in body is empty');
                }
                new Logger().info(`Import policy by file`, ['GUARDIAN_SERVICE']);
                const userFull = await this.users.getUser(user.username);
                const policyToImport = await PolicyImportExportHelper.parseZipFile(Buffer.from(zip.data));
                await PolicyImportExportHelper.importPolicy(policyToImport, userFull.did, versionOfTopicId);
                const policies = await getMongoRepository(Policy).find({ owner: userFull.did });
                return new MessageResponse(policies);
            } catch (error) {
                new Logger().error(error, ['GUARDIAN_SERVICE']);
                return new MessageError(error);
            }
        });

        this.channel.response<any, any>(PolicyEngineEvents.POLICY_IMPORT_MESSAGE_PREVIEW, async (msg) => {
            try {
                const { messageId, user } = msg;
                const userFull = await this.users.getUser(user.username);
                if (!messageId) {
                    throw new Error('Policy ID in body is empty');
                }

                new Logger().info(`Import policy by message`, ['GUARDIAN_SERVICE']);

                const root = await this.users.getHederaAccount(userFull.did);
                const messageServer = new MessageServer(root.hederaAccountId, root.hederaAccountKey);
                const message = await messageServer.getMessage<PolicyMessage>(messageId);

                if (message.type !== MessageType.InstancePolicy) {
                    throw new Error('Invalid Message Type');
                }

                if (!message.document) {
                    throw new Error('file in body is empty');
                }

                const newVersions: any = [];
                if (message.version) {
                    const anotherVersions = await messageServer.getMessages<PolicyMessage>(
                        message.getTopicId(), MessageType.InstancePolicy, MessageAction.PublishPolicy
                    );
                    for (const element of anotherVersions) {
                        if (element.version && ModelHelper.versionCompare(element.version, message.version) === 1) {
                            newVersions.push({
                                messageId: element.getId(),
                                version: element.version
                            });
                        }
                    };
                }

                const policyToImport = await PolicyImportExportHelper.parseZipFile(message.document);
                if (newVersions.length !== 0) {
                    policyToImport.newVersions = newVersions.reverse();
                }

                return new MessageResponse(policyToImport);
            } catch (error) {
                new Logger().error(error, ['GUARDIAN_SERVICE']);
                return new MessageError(error);
            }
        });

        this.channel.response<any, any>(PolicyEngineEvents.POLICY_IMPORT_MESSAGE, async (msg) => {
            try {
                const { messageId, user, versionOfTopicId } = msg;
                const userFull = await this.users.getUser(user.username);
                if (!messageId) {
                    throw new Error('Policy ID in body is empty');
                }

                const root = await this.users.getHederaAccount(userFull.did);
                const messageServer = new MessageServer(root.hederaAccountId, root.hederaAccountKey);
                const message = await messageServer.getMessage<PolicyMessage>(messageId);

                if (message.type !== MessageType.InstancePolicy) {
                    throw new Error('Invalid Message Type');
                }

                if (!message.document) {
                    throw new Error('File in body is empty');
                }

                const policyToImport = await PolicyImportExportHelper.parseZipFile(message.document);
                await PolicyImportExportHelper.importPolicy(policyToImport, userFull.did, versionOfTopicId);
                const policies = await getMongoRepository(Policy).find({ owner: userFull.did });
                return new MessageResponse(policies);
            } catch (error) {
                new Logger().error(error, ['GUARDIAN_SERVICE']);
                return new MessageError(error);
            }
        });

        this.channel.response<any, any>(PolicyEngineEvents.RECEIVE_EXTERNAL_DATA, async (msg) => {
            try {
                await PolicyComponentsUtils.ReceiveExternalData(msg);
                return new MessageResponse(true);
            } catch (error) {
                new Logger().error(error, ['GUARDIAN_SERVICE']);
                return new MessageError(error);
            }
        });

        this.channel.response<any, any>(PolicyEngineEvents.BLOCK_ABOUT, async (msg) => {
            try {
                const about = PolicyComponentsUtils.GetBlockAbout();
                return new MessageResponse(about);
            } catch (error) {
                return new MessageError(error);
            }
        });
    }
}<|MERGE_RESOLUTION|>--- conflicted
+++ resolved
@@ -8,19 +8,21 @@
     Schema
 } from '@guardian/interfaces';
 import {
-    replaceAllEntities,
-    SchemaFields
-} from '@helpers/utils';
+    IAuthUser,
+    MessageBrokerChannel,
+    MessageResponse,
+    MessageError,
+    BinaryMessageResponse,
+    Logger
+} from '@guardian/common';
 import {
     MessageAction,
     MessageServer,
     MessageType,
     PolicyMessage
 } from '@hedera-modules'
-import {
-    IPolicyBlock,
-    IPolicyInterfaceBlock
-} from './policy-engine.interface';
+import { replaceAllEntities, SchemaFields } from '@helpers/utils';
+import { IPolicyBlock, IPolicyInterfaceBlock } from './policy-engine.interface';
 import { Schema as SchemaCollection } from '@entity/schema';
 import { VcDocument as VcDocumentCollection } from '@entity/vc-document';
 import { incrementSchemaVersion, findAndPublishSchema, publishSystemSchema } from '@api/schema.service';
@@ -35,7 +37,6 @@
 import { BlockTreeGenerator } from './block-tree-generator';
 import { Topic } from '@entity/topic';
 import { TopicHelper } from '@helpers/topic-helper';
-import { IAuthUser, MessageBrokerChannel, MessageResponse, MessageError, BinaryMessageResponse, Logger } from '@guardian/common';
 import { PolicyConverterUtils } from './policy-converter-utils';
 import { PolicyUtils } from './helpers/utils';
 
@@ -533,7 +534,7 @@
 
         this.channel.response<any, any>(PolicyEngineEvents.GET_BLOCK_DATA, async (msg) => {
             try {
-                const { user, blockId } = msg;
+                const { user, blockId, policyId } = msg;
                 const userFull = await this.users.getUser(user.username);
                 const block = PolicyComponentsUtils.GetBlockByUUID<IPolicyInterfaceBlock>(blockId);
                 const currentRole = await PolicyComponentsUtils.GetUserRole(policyId, user);
@@ -551,7 +552,7 @@
 
         this.channel.response<any, any>(PolicyEngineEvents.SET_BLOCK_DATA, async (msg) => {
             try {
-                const { user, blockId, data } = msg;
+                const { user, blockId, policyId, data } = msg;
                 const userFull = await this.users.getUser(user.username);
                 const block = PolicyComponentsUtils.GetBlockByUUID<IPolicyInterfaceBlock>(blockId);
                 const currentRole = await PolicyComponentsUtils.GetUserRole(policyId, user);
@@ -568,12 +569,8 @@
         });
 
         this.channel.response<any, any>(PolicyEngineEvents.BLOCK_BY_TAG, async (msg) => {
-            const { tag, policyId } = msg;
-            try {
-<<<<<<< HEAD
+            try {
                 const { tag, policyId } = msg;
-=======
->>>>>>> 540ba0f6
                 const block = PolicyComponentsUtils.GetBlockByTag(policyId, tag);
                 return new MessageResponse({ id: block.uuid });
             } catch (error) {
@@ -583,14 +580,8 @@
 
         this.channel.response<any, any>(PolicyEngineEvents.GET_BLOCK_PARENTS, async (msg) => {
             try {
-<<<<<<< HEAD
                 const { blockId } = msg;
-                const block = PolicyComponentsUtils.GetBlockByUUID(blockId) as IPolicyInterfaceBlock;
-=======
-                const { user, blockId, policyId, data } = msg;
-                const userFull = await this.users.getUser(user.username);
                 const block = PolicyComponentsUtils.GetBlockByUUID<IPolicyInterfaceBlock>(blockId);
->>>>>>> 540ba0f6
                 let tmpBlock: IPolicyBlock = block;
                 const parents = [block.uuid];
                 while (tmpBlock.parent) {
