--- conflicted
+++ resolved
@@ -1,12 +1,8 @@
 import { PolicyBlockMap, PolicyTagMap } from './';
 import { IPolicyBlock, } from '@policy-engine/policy-engine.interface';
 
-<<<<<<< HEAD
-import { UserRole } from 'interfaces';
+import { UserRole } from '@guardian/interfaces';
 import { BlockAbout } from './block-about';
-=======
-import { UserRole } from '@guardian/interfaces';
->>>>>>> dde4ce12
 
 export interface PolicyBlockDecoratorOptions {
     blockType: string;
