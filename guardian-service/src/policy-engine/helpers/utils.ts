import { Token } from '@entity/token';
import { HederaSDKHelper, HederaUtils, VcDocument, VcDocument as HVcDocument } from '@hedera-modules';
import * as mathjs from 'mathjs';
import { VcDocument as VcDocumentCollection } from '@entity/vc-document';
import { VpDocument as VpDocumentCollection } from '@entity/vp-document';
import { DidDocument as DidDocumentCollection } from '@entity/did-document';
import { Schema as SchemaCollection } from '@entity/schema';
import { getMongoRepository } from 'typeorm';
import { AnyBlockType } from '@policy-engine/policy-engine.interface';
import { DocumentSignature, DocumentStatus, ExternalMessageEvents, Schema, SchemaEntity, TopicType } from '@guardian/interfaces';
import { Topic } from '@entity/topic';
import { TopicHelper } from '@helpers/topic-helper';
import { DocumentState } from '@entity/document-state';
import { ExternalEventChannel } from '@guardian/common';

/**
 * Data types
 */
export enum DataTypes {
    MRV = 'mrv',
    REPORT = 'report',
    MINT = 'mint',
    RETIREMENT = 'retirement'
}

/**
 * Hedera Account interface
 */
export interface IHederaAccount {
    /**
     * Account id
     */
    hederaAccountId: string;
    /**
     * Account key
     */
    hederaAccountKey: string;
}

/**
 * Policy engine utils
 */
export class PolicyUtils {
    /**
     * Variables
     * @param formula
     */
    public static variables(formula: string): string[] {
        const variables = [];
        try {
            mathjs.parse(formula).traverse((node: any) => {
                if (node.isSymbolNode && !mathjs[node.name]) {
                    variables.push(node.name);
                }
            });
            return variables;
        } catch (error) {
            return variables;
        }
    }

    /**
     * Evaluate
     * @param formula
     * @param scope
     */
    public static evaluateFormula(formula: string, scope: any) {
        // tslint:disable-next-line:only-arrow-functions
        return (function (math: any, _formula: string, _scope: any) {
            try {
                return math.evaluate(_formula, _scope);
            } catch (error) {
                return 'Incorrect formula';
            }
        }).call(null, mathjs, formula, scope);
    }

    /**
     * Get VC scope
     * @param item
     */
    public static getVCScope(item: VcDocument) {
        return item.getCredentialSubject(0).getFields();
    }

    /**
     * Aggregate
     * @param rule
     * @param vcs
     */
    public static aggregate(rule: string, vcs: VcDocument[]): number {
        let amount = 0;
        for (const element of vcs) {
            const scope = PolicyUtils.getVCScope(element);
            const value = parseFloat(PolicyUtils.evaluateFormula(rule, scope));
            amount += value;
        }
        return amount;
    }

    /**
     * Token amount
     * @param token
     * @param amount
     */
    public static tokenAmount(token: Token, amount: number): [number, string] {
        const decimals = parseFloat(token.decimals) || 0;
        const _decimals = Math.pow(10, decimals);
        const tokenValue = Math.round(amount * _decimals);
        const tokenAmount = (tokenValue / _decimals).toFixed(decimals);
        return [tokenValue, tokenAmount];
    }

    /**
     * Split chunk
     * @param array
     * @param chunk
     */
    public static splitChunk<T>(array: T[], chunk: number): T[][] {
        const res: T[][] = [];
        let i: number;
        let j: number;
        for (i = 0, j = array.length; i < j; i += chunk) {
            res.push(array.slice(i, i + chunk));
        }
        return res;
    }

    /**
     * Get Object Value
     * @param data
     * @param field
     */
    public static getObjectValue<T>(data: any, field: string): T {
        if (field) {
            const keys = field.split('.');
            let result = data;
            for (const key of keys) {
                if (!result) {
                    return null;
                }
                result = result[key];
            }
            return result;
        }
        return null;
    }

    /**
     * Get array
     * @param data
     */
    public static getArray<T>(data: T | T[]): T[] {
        if (Array.isArray(data)) {
            return data as T[];
        } else {
            return [data];
        }
    }

    /**
     * Get Hedera Accounts
     * @param vc
     * @param defaultAccount
     * @param schema
     */
    public static getHederaAccounts(vc: HVcDocument, defaultAccount: string, schema: Schema): any {
        const result: any = {};
        const fields = schema.searchFields((f) => f.customType === 'hederaAccount');
        for (const field of fields) {
            result[field.path] = vc.getField(field.path);
        }
        result.default = defaultAccount;
        return result;
    }

    /**
     * Create VC record
     * @param policyId
     * @param tag
     * @param type
     * @param newVc
     * @param oldDoc
     */
    public static createVCRecord(
        policyId: string,
        tag: string,
        type: string,
        newVc: HVcDocument,
        oldDoc: any = null,
        refDoc: any = null
    ): VcDocumentCollection {
        if (!oldDoc) {
            oldDoc = {};
        }

        const item = {
            policyId,
            tag: tag || oldDoc.tag || null,
            type: type || oldDoc.type || null,
            hash: newVc.toCredentialHash(),
            document: newVc.toJsonTree(),
            owner: oldDoc.owner || null,
            assign: oldDoc.assign || null,
            option: oldDoc.option || null,
            schema: oldDoc.schema || null,
            hederaStatus: oldDoc.hederaStatus || DocumentStatus.NEW,
            signature: oldDoc.signature || DocumentSignature.NEW,
            messageId: oldDoc.messageId || null,
            topicId: oldDoc.topicId || null,
            relationships: oldDoc.relationships || null,
            comment: oldDoc.comment || null,
            accounts: oldDoc.accounts || null,
        };

<<<<<<< HEAD
        if (item.relationships && item.relationships.length) {
=======
        if (!item.relationships || !item.relationships.length) {
>>>>>>> 5ae7ea6b
            item.relationships = null;
        }

        if (refDoc && refDoc.messageId) {
            item.relationships = [refDoc.messageId];
        }

        if (refDoc && refDoc.accounts) {
            item.accounts = Object.assign({}, refDoc.accounts, item.accounts);
        }

        return item as VcDocumentCollection;
    }

    /**
     * Update VC record
     * @param row
     */
    public static async updateVCRecord(row: VcDocumentCollection): Promise<VcDocumentCollection> {
        let item = await getMongoRepository(VcDocumentCollection).findOne({
            where: {
                hash: { $eq: row.hash },
                hederaStatus: { $not: { $eq: DocumentStatus.REVOKE } }
            }
        });
        const docStatusRepo = getMongoRepository(DocumentState);
        let updateStatus = false;
        if (item) {
            if (row.option?.status) {
                updateStatus = item.option?.status !== row.option.status
            }
            item.owner = row.owner;
            item.assign = row.assign;
            item.option = row.option;
            item.schema = row.schema;
            item.hederaStatus = row.hederaStatus;
            item.signature = row.signature;
            item.type = row.type;
            item.tag = row.tag;
            item.document = row.document;
            item.messageId = row.messageId || item.messageId;
            item.topicId = row.topicId || item.topicId;
            item.comment = row.comment;
            item.relationships = row.relationships;
            await getMongoRepository(VcDocumentCollection).update(item.id, item);
        } else {
            item = getMongoRepository(VcDocumentCollection).create(row);
            updateStatus = !!item.option?.status;
            await getMongoRepository(VcDocumentCollection).save(item);
        }
        if (updateStatus) {
            docStatusRepo.save({
                documentId: item.id,
                status: item.option.status,
                reason: item.comment
            });
        }
        return item;
    }

    /**
     * Update did record
     * @param row
     */
    public static async updateDIDRecord(row: DidDocumentCollection): Promise<DidDocumentCollection> {
        let item = await getMongoRepository(DidDocumentCollection).findOne({ did: row.did });
        if (item) {
            item.document = row.document;
            item.status = row.status;
            await getMongoRepository(DidDocumentCollection).update(item.id, item);
            return item;
        } else {
            item = getMongoRepository(DidDocumentCollection).create(row as DidDocumentCollection);
            return await getMongoRepository(DidDocumentCollection).save(item);
        }
    }

    /**
     * Update VP record
     * @param row
     */
    public static async updateVPRecord(row: VpDocumentCollection): Promise<VpDocumentCollection> {
        return await getMongoRepository(VpDocumentCollection).save(row);
    }

    /**
     * Save VP
     * @param row
     */
    public static async saveVP(row: VpDocumentCollection): Promise<VpDocumentCollection> {
        const doc = getMongoRepository(VpDocumentCollection).create(row);
        return await getMongoRepository(VpDocumentCollection).save(doc);
    }

    /**
     * Mint
     * @param token
     * @param tokenValue
     * @param root
     * @param targetAccount
     * @param uuid
     */
    public static async mint(token: Token, tokenValue: number, root: any, targetAccount: string, uuid: string): Promise<void> {
        const client = new HederaSDKHelper(root.hederaAccountId, root.hederaAccountKey);

        console.log(`Mint: Start (${tokenValue})`);
        const tokenId = token.tokenId;
        const supplyKey = token.supplyKey;
        const adminId = token.adminId;
        const adminKey = token.adminKey;

        if (token.tokenType === 'non-fungible') {
            const metaData = HederaUtils.decode(uuid);
            const data = new Array<Uint8Array>(Math.floor(tokenValue));
            data.fill(metaData);
            console.log(`Mint: Count (${data.length})`);
            const serials: number[] = [];
            const dataChunk = PolicyUtils.splitChunk(data, 10);
            for (let i = 0; i < dataChunk.length; i++) {
                const element = dataChunk[i];
                console.log(`Mint: Chunk Size (${element.length})`);
                try {
                    const newSerials = await client.mintNFT(tokenId, supplyKey, element, uuid);
                    for (const serial of newSerials) {
                        serials.push(serial)
                    }
                } catch (error) {
                    console.log(`Mint: Mint Error (${error.message})`);
                }
                if (i % 100 === 0) {
                    console.log(`Mint: Minting (${i}/${dataChunk.length})`);
                }
            }
            console.log(`Mint: Minted (${serials.length})`);
            const serialsChunk = PolicyUtils.splitChunk(serials, 10);
            for (let i = 0; i < serialsChunk.length; i++) {
                const element = serialsChunk[i];
                try {
                    await client.transferNFT(tokenId, targetAccount, adminId, adminKey, element, uuid);
                } catch (error) {
                    console.log(`Mint: Transfer Error (${error.message})`);
                }
                if (i % 100 === 0) {
                    console.log(`Mint: Transfer (${i}/${serialsChunk.length})`);
                }
            }
        } else {
            await client.mint(tokenId, supplyKey, tokenValue, uuid);
            await client.transfer(tokenId, targetAccount, adminId, adminKey, tokenValue, uuid);
        }

        new ExternalEventChannel().publishMessage(ExternalMessageEvents.TOKEN_MINTED, { tokenId, tokenValue, memo: uuid })
        console.log('Mint: End');
    }

    /**
     * Wipe
     * @param token
     * @param tokenValue
     * @param root
     * @param targetAccount
     * @param uuid
     */
    public static async wipe(token: Token, tokenValue: number, root: any, targetAccount: string, uuid: string): Promise<void> {
        const tokenId = token.tokenId;
        const wipeKey = token.wipeKey;

        const client = new HederaSDKHelper(root.hederaAccountId, root.hederaAccountKey);
        if (token.tokenType === 'non-fungible') {
            throw Error('unsupported operation');
        } else {
            await client.wipe(tokenId, targetAccount, wipeKey, tokenValue, uuid);
        }
    }

    /**
     * Get topic
     * @param topicName
     * @param root
     * @param user
     * @param ref
     */
    public static async getTopic(topicName: string, root: any, user: any, ref: AnyBlockType): Promise<Topic> {
        const rootTopic = await getMongoRepository(Topic).findOne({
            policyId: ref.policyId,
            type: TopicType.InstancePolicyTopic
        });

        let topic: any;
        if (topicName && topicName !== 'root') {

            const policyTopics = ref.policyInstance.policyTopics || [];
            const config = policyTopics.find(e => e.name === topicName);
            if (!config) {
                throw new Error(`Topic "${topicName}" does not exist`);
            }

            const topicOwner = config.static ? root.did : user.did;
            const topicAccountId = config.static ? root.hederaAccountId : user.hederaAccountId;
            const topicAccountKey = config.static ? root.hederaAccountKey : user.hederaAccountKey;

            topic = await getMongoRepository(Topic).findOne({
                policyId: ref.policyId,
                type: TopicType.DynamicTopic,
                name: topicName,
                owner: topicOwner
            });
            if (!topic) {
                const topicHelper = new TopicHelper(topicAccountId, topicAccountKey);
                topic = await topicHelper.create({
                    type: TopicType.DynamicTopic,
                    owner: topicOwner,
                    name: config.name,
                    description: config.description,
                    policyId: ref.policyId,
                    policyUUID: null
                });
                await topicHelper.twoWayLink(topic, rootTopic, null);
            }
        } else {
            topic = rootTopic;
        }

        return topic;
    }

    /**
     * Get topic by id
     * @param topicId
     * @param ref
     */
    public static async getTopicById(topicId: string, ref: AnyBlockType): Promise<Topic> {
        let topic = await getMongoRepository(Topic).findOne({
            policyId: ref.policyId,
            topicId
        });
        if (!topic) {
            topic = await getMongoRepository(Topic).findOne({
                policyId: ref.policyId,
                type: TopicType.InstancePolicyTopic
            });
        }
        if (!topic) {
            throw new Error(`Topic does not exist`);
        }
        return topic;
    }

    /**
     * Get policy topics
     * @param policyId
     */
    public static async getPolicyTopics(policyId: string): Promise<Topic[]> {
        return await getMongoRepository(Topic).find({
            policyId
        });
    }

    /**
     * Get subject id
     * @param data
     */
    public static getSubjectId(data: any): string {
        try {
            if (data && data.document) {
                if (Array.isArray(data.document.credentialSubject)) {
                    return data.document.credentialSubject[0].id;
                } else {
                    return data.document.credentialSubject.id;
                }
            }
        } catch (error) {
            return null;
        }
        return null;
    }

    /**
     * Get schema
     * @param topicId
     * @param entity
     */
    public static async getSchema(topicId: string, entity: SchemaEntity): Promise<SchemaCollection> {
        return await getMongoRepository(SchemaCollection).findOne({
            entity,
            readonly: true,
            topicId
        });
    }

    /**
     * Get system schema
     * @param entity
     */
    public static async getSystemSchema(entity: SchemaEntity): Promise<SchemaCollection> {
        return await getMongoRepository(SchemaCollection).findOne({
            entity,
            system: true,
            active: true
        });
    }

    /**
     * Get Document Type
     * @param document
     */
    public static getDocumentType(document: any): string {
        if (document && document.document && document.document.type) {
            const type = document.document.type;
            if (Array.isArray(type)) {
                if (type.indexOf('VerifiableCredential') > -1) {
                    return 'VerifiableCredential';
                }
                if (type.indexOf('VerifiablePresentation') > -1) {
                    return 'VerifiablePresentation';
                }
            } else {
                if (type === 'VerifiableCredential') {
                    return 'VerifiableCredential';
                }
                if (type === 'VerifiablePresentation') {
                    return 'VerifiablePresentation';
                }
            }
        }
        return null;
    }

    /**
     * Check Document Schema
     * @param document
     * @param schema
     */
    public static checkDocumentSchema(document: any, schema: SchemaCollection): boolean {
        const iri = schema.iri ? schema.iri.slice(1) : null;
        const context = schema.contextURL;
        if (document && document.document) {
            if (Array.isArray(document.document.credentialSubject)) {
                return (
                    document.document.credentialSubject[0]['@context'].indexOf(context) > -1 &&
                    document.document.credentialSubject[0].type === iri
                );
            } else {
                return (
                    document.document.credentialSubject['@context'].indexOf(context) > -1 &&
                    document.document.credentialSubject.type === iri
                );
            }
        }
        return true;
    }

    /**
     * Check Document Field
     * @param document
     * @param filter
     */
    public static checkDocumentField(document: any, filter: any): boolean {
        if (document) {
            const value = PolicyUtils.getObjectValue(document, filter.field);
            switch (filter.type) {
                case 'equal':
                    return filter.value === value;
                case 'not_equal':
                    return filter.value !== value;
                case 'in':
                    if (Array.isArray(value)) {
                        return value.indexOf(filter.value) > -1;
                    }
                    return false;
                case 'not_in':
                    if (Array.isArray(value)) {
                        return value.indexOf(filter.value) === -1;
                    }
                    return false;
                default:
                    return false;
            }
        }
        return false;
    }

    /**
     * Check Document Ref
     * @param document
     */
    public static getDocumentRef(document: any) {
        let item: any = null;
        if (document && document.document) {
            if (document.document.credentialSubject) {
                const credentialSubject = document.document.credentialSubject;
                if (Array.isArray(credentialSubject)) {
                    item = credentialSubject[0];
                } else {
                    item = credentialSubject;
                }
            } else if (document.document.verifiableCredential) {
                let vc: any = null;
                const verifiableCredential = document.document.verifiableCredential;
                if (Array.isArray(verifiableCredential)) {
                    vc = verifiableCredential[0];
                } else {
                    vc = verifiableCredential;
                }
                const credentialSubject = vc.credentialSubject;
                if (Array.isArray(credentialSubject)) {
                    item = credentialSubject[0];
                } else {
                    item = credentialSubject;
                }
            }
        }
        if (item) {
            return item.ref;
        } else {
            return null;
        }
    }

    /**
     * associate
     * @param token
     * @param user
     */
    public static async associate(token: Token, user: IHederaAccount): Promise<boolean> {
        const client = new HederaSDKHelper(user.hederaAccountId, user.hederaAccountKey);
        if (!user.hederaAccountKey) {
            throw new Error('Invalid Account Key');
        }
        return await client.associate(token.tokenId, user.hederaAccountId, user.hederaAccountKey);
    }

    /**
     * dissociate
     * @param token
     * @param user
     */
    public static async dissociate(token: Token, user: IHederaAccount): Promise<boolean> {
        const client = new HederaSDKHelper(user.hederaAccountId, user.hederaAccountKey);
        if (!user.hederaAccountKey) {
            throw new Error('Invalid Account Key');
        }
        return await client.dissociate(token.tokenId, user.hederaAccountId, user.hederaAccountKey);
    }

    /**
     * freeze
     * @param token
     * @param user
     * @param root
     */
    public static async freeze(token: Token, user: IHederaAccount, root: IHederaAccount): Promise<boolean> {
        const client = new HederaSDKHelper(root.hederaAccountId, root.hederaAccountKey);
        return await client.freeze(token.tokenId, user.hederaAccountId, token.freezeKey);
    }

    /**
     * unfreeze
     * @param token
     * @param user
     * @param root
     */
    public static async unfreeze(token: Token, user: IHederaAccount, root: IHederaAccount): Promise<boolean> {
        const client = new HederaSDKHelper(root.hederaAccountId, root.hederaAccountKey);
        return await client.unfreeze(token.tokenId, user.hederaAccountId, token.freezeKey);
    }

    /**
     * grantKyc
     * @param token
     * @param user
     * @param root
     */
    public static async grantKyc(token: Token, user: IHederaAccount, root: IHederaAccount): Promise<boolean> {
        const client = new HederaSDKHelper(root.hederaAccountId, root.hederaAccountKey);
        return await client.grantKyc(token.tokenId, user.hederaAccountId, token.kycKey);
    }

    /**
     * revokeKyc
     * @param token
     * @param user
     * @param root
     */
    public static async revokeKyc(token: Token, user: IHederaAccount, root: IHederaAccount): Promise<boolean> {
        const client = new HederaSDKHelper(root.hederaAccountId, root.hederaAccountKey);
        return await client.revokeKyc(token.tokenId, user.hederaAccountId, token.kycKey);
    }

    /**
     * revokeKyc
     * @param accountId
     */
    public static checkAccountId(account: IHederaAccount): void {
        if (!account || !HederaSDKHelper.checkAccount(account.hederaAccountId)) {
            throw new Error('Invalid Account');
        }
    }
}<|MERGE_RESOLUTION|>--- conflicted
+++ resolved
@@ -213,11 +213,7 @@
             accounts: oldDoc.accounts || null,
         };
 
-<<<<<<< HEAD
-        if (item.relationships && item.relationships.length) {
-=======
         if (!item.relationships || !item.relationships.length) {
->>>>>>> 5ae7ea6b
             item.relationships = null;
         }
 
