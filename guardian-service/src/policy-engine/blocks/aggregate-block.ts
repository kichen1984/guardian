--- conflicted
+++ resolved
@@ -175,7 +175,7 @@
      */
     async saveDocuments(ref: AnyBlockType, doc: any): Promise<void> {
         const vc = VcDocument.fromJsonTree(doc.document);
-<<<<<<< HEAD
+
         const item = ref.databaseServer.createVCRecord(
             ref.policyId,
             null,
@@ -183,24 +183,8 @@
             vc,
             doc
         );
+
         await ref.databaseServer.createAggregateDocuments(item, ref.uuid);
-=======
-        const repository = getMongoRepository(AggregateVC);
-
-        const item: AggregateVC = {
-            ...PolicyUtils.createVCRecord(
-                ref.policyId,
-                null,
-                null,
-                vc,
-                doc
-            ),
-            blockId: ref.uuid
-        };
-
-        const newVC = repository.create(item);
-        await repository.save(newVC);
->>>>>>> 8a51b885
     }
 
     /**
