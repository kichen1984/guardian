--- conflicted
+++ resolved
@@ -1,10 +1,4 @@
 import { BasicBlock } from '@policy-engine/helpers/decorators';
-<<<<<<< HEAD
-import { Guardians } from '@helpers/guardians';
-import { Inject } from '@helpers/decorators/inject';
-=======
-import { HcsVcDocument, VcSubject } from 'vc-modules';
->>>>>>> 60c6a70a
 import * as mathjs from 'mathjs';
 import { BlockActionError } from '@policy-engine/errors';
 import { getMongoRepository } from 'typeorm';
@@ -12,12 +6,8 @@
 import { PolicyValidationResultsContainer } from '@policy-engine/policy-validation-results-container';
 import { PolicyComponentsUtils } from '../policy-components-utils';
 import { IAuthUser } from '@auth/auth.interface';
-<<<<<<< HEAD
 import { VcDocument } from 'hedera-modules';
-
-=======
 import { Token } from '@entity/token';
->>>>>>> 60c6a70a
 
 function evaluate(formula: string, scope: any) {
     return (function (formula: string, scope: any) {
@@ -37,10 +27,6 @@
     commonBlock: true
 })
 export class AggregateBlock {
-<<<<<<< HEAD
-    @Inject()
-    private guardians: Guardians;
-
     private getScope(item: VcDocument): any {
         return item.getCredentialSubject().toJsonTree();
     }
@@ -55,10 +41,6 @@
         }
         return amount;
     }
-=======
-    private tokenId: any;
-    private rule: any;
->>>>>>> 60c6a70a
 
     async runAction(data: any, user: IAuthUser) {
         const ref = PolicyComponentsUtils.GetBlockRef(this);
@@ -90,7 +72,7 @@
 
         if (amount >= threshold) {
             await repository.remove(rawEntities);
-            await ref.runNext(null, {data: rawEntities});
+            await ref.runNext(null, { data: rawEntities });
         }
     }
 
@@ -111,19 +93,4 @@
             resultsContainer.addBlockError(ref.uuid, 'Option "threshold" must be a string');
         }
     }
-
-    private getScope(item: HcsVcDocument<VcSubject>) {
-        return item.getCredentialSubject()[0].toJsonTree();
-    }
-
-    private aggregate(rule, vcs: HcsVcDocument<VcSubject>[]) {
-        let amount = 0;
-        for (let i = 0; i < vcs.length; i++) {
-            const element = vcs[i];
-            const scope = this.getScope(element);
-            const value = parseFloat(evaluate(rule, scope));
-            amount += value;
-        }
-        return amount;
-    }
 }