--- conflicted
+++ resolved
@@ -122,29 +122,18 @@
     if (document && field) {
         const keys = field.split('.');
         value = document;
-<<<<<<< HEAD
         for (const key of keys) {
-=======
-        for (let i = 0; i < keys.length; i++) {
-            const key = keys[i];
->>>>>>> 540ba0f6
             value = value[key];
         }
-    }
-    if (Array.isArray(value)) {
-        value = value.join(',');
     }
     return value;
 }
 
-<<<<<<< HEAD
 /**
  * Replace value recursive
  * @param document
  * @param replaceMap
  */
-=======
->>>>>>> 540ba0f6
 export function replaceValueRecursive(document: any, replaceMap: Map<string, string>): any {
     let str: string;
     switch (typeof document) {
