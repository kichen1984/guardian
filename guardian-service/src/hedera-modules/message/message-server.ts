import {
    AccountId,
    PrivateKey,
    TopicId,
} from '@hashgraph/sdk';
import { IPFS } from '@helpers/ipfs';
import { Message } from './message';
import { HederaSDKHelper } from '../hedera-sdk-helper';
import { MessageType } from './message-type';
import { VCMessage } from './vc-message';
import { DIDMessage } from './did-message';
import { Logger } from '@guardian/common';
import { PolicyMessage } from './policy-message';
import { SchemaMessage } from './schema-message';
import { MessageAction } from './message-action';
import { VPMessage } from './vp-message';
import { TransactionLogger } from '../transaction-logger';
import { GenerateUUIDv4 } from '@guardian/interfaces';

/**
 * Message server
 */
export class MessageServer {

    /**
     * Client
     * @private
     */
    private readonly client: HederaSDKHelper;

    /**
     * Submit key
     * @private
     */
    private submitKey: PrivateKey | string;
    /**
     * Topic ID
     * @private
     */
    private topicId: TopicId | string;
    /**
     * Lang
     * @private
     */
    private static lang: string;

    /**
     * Dry-run
     * @private
     */
    private readonly dryRun: string = null;

    constructor(
        operatorId: string | AccountId | null,
        operatorKey: string | PrivateKey | null,
        dryRun: string = null
    ) {
        this.dryRun = dryRun || null;
        this.client = new HederaSDKHelper(operatorId, operatorKey, dryRun);
    }

    private async addFile(file: ArrayBuffer) {
        if (this.dryRun) {
            const id = GenerateUUIDv4();
            const result = {
                cid: id,
                url: id
            }
            await TransactionLogger.virtualFileLog(this.dryRun, file, result);
            return result
        }
        return await IPFS.addFile(file);
    }

    private async getFile(cid: string, responseType: "json" | "raw" | "str") {
        if (this.dryRun) {
            throw new Error('Unable to get virtual file');
        }
        return await IPFS.getFile(cid, responseType);
    }

    /**
     * Set language
     * @param lang
     */
    public static setLang(lang: string) {
        MessageServer.lang = lang;
    }

    /**
     * Message starting
     * @param name
     */
    public async messageStartLog(name: string): Promise<string> {
        const id = GenerateUUIDv4();
        await TransactionLogger.messageLog(id, name);
        return id;
    }

    /**
     * Message end log
     * @param id
     * @param name
     */
    public async messageEndLog(id: string, name: string): Promise<void> {
        await TransactionLogger.messageLog(id, name);
    }

    /**
     * Set topic object
     * @param topic
     */
    public setTopicObject(topic: {
        /**
         * Topic ID
         */
        topicId: string,
        /**
         * Key
         */
        key: string
    }): MessageServer {
        this.submitKey = topic.key;
        this.topicId = topic.topicId;
        return this;
    }

    /**
     * Set topic
     * @param topicId
     * @param submitKey
     */
    public setTopic(topicId: TopicId | string, submitKey?: PrivateKey | string): MessageServer {
        this.submitKey = submitKey;
        this.topicId = topicId;
        return this;
    }

    /**
     * Get topic
     */
    public getTopic(): string {
        if (this.topicId) {
            return this.topicId.toString();
        }
        return undefined;
    }

    /**
     * Send IPFS
     * @param message
     * @private
     */
    private async sendIPFS<T extends Message>(message: T): Promise<T> {
        const time = await this.messageStartLog('IPFS');
        const buffers = await message.toDocuments();
<<<<<<< HEAD
        const urls = [];
        for (const buffer of buffers) {
            const result = await this.addFile(buffer);
            urls.push(result);
        }
=======

        const promises = buffers.map(buffer => {
            return IPFS.addFileAsync(buffer);
        });
        const urls = await Promise.all(promises);
>>>>>>> bfe00618
        await this.messageEndLog(time, 'IPFS');

        message.setUrls(urls);
        return message;
    }

    /**
     * Load IPFS
     * @param message
     * @private
     */
    private async loadIPFS<T extends Message>(message: T): Promise<T> {
        const urls = message.getUrls();
<<<<<<< HEAD
        const documents = [];
        for (const url of urls) {
            const document = await this.getFile(url.cid, message.responseType);
            documents.push(document);
        }
=======
        const promises = urls.map(url => {
            return IPFS.getFileAsync(url.cid, message.responseType);
        });
        const documents = await Promise.all(promises);
>>>>>>> bfe00618
        message = message.loadDocuments(documents) as T;
        return message;
    }

    /**
     * Send to hedera
     * @param message
     * @private
     */
    private async sendHedera<T extends Message>(message: T): Promise<T> {
        if (!this.topicId) {
            throw new Error('Topic not set');
        }
        message.setLang(MessageServer.lang);
        const time = await this.messageStartLog('Hedera');
        const buffer = message.toMessage();
        const id = await this.client.submitMessage(this.topicId, buffer, this.submitKey);
        await this.messageEndLog(time, 'Hedera');
        message.setId(id);
        message.setTopicId(this.topicId);
        return message;
    }

    /**
     * From message
     * @param message
     * @param type
     */
    public static fromMessage<T extends Message>(message: string, type?: MessageType): T {
        const json = JSON.parse(message);
        return MessageServer.fromMessageObject(json, type);
    }

    /**
     * From message object
     * @param json
     * @param type
     */
    public static fromMessageObject<T extends Message>(json: any, type?: MessageType): T {
        let message: Message;
        json.type = json.type || type;
        switch (json.type) {
            case MessageType.VCDocument:
                message = VCMessage.fromMessageObject(json);
                break;
            case MessageType.DIDDocument:
                message = DIDMessage.fromMessageObject(json);
                break;
            case MessageType.Schema:
                message = SchemaMessage.fromMessageObject(json);
                break;
            case MessageType.Policy:
                message = PolicyMessage.fromMessageObject(json);
                break;
            case MessageType.InstancePolicy:
                message = PolicyMessage.fromMessageObject(json);
                break;
            case MessageType.VPDocument:
                message = VPMessage.fromMessageObject(json);
                break;
            // Default schemas
            case 'schema-document':
                message = SchemaMessage.fromMessageObject(json);
                break;
            default:
                new Logger().error(`Invalid format message: ${json.type}`, ['GUARDIAN_SERVICE']);
                throw new Error(`Invalid format message: ${json.type || 'UNKNOWN TYPE'}`);
        }
        if (!message.validate()) {
            new Logger().error(`Invalid json: ${json.type || 'UNKNOWN TYPE'}`, ['GUARDIAN_SERVICE']);
            throw new Error(`Invalid json: ${json.type}`);
        }
        return message as T;
    }

    /**
     * Get topic message
     * @param timeStamp
     * @param type
     * @private
     */
    private async getTopicMessage<T extends Message>(timeStamp: string, type?: MessageType): Promise<T> {
        const { topicId, message } = await this.client.getTopicMessage(timeStamp);
        new Logger().info(`getTopicMessage, ${timeStamp}, ${topicId}, ${message}`, ['GUARDIAN_SERVICE']);
        const result = MessageServer.fromMessage<T>(message, type);
        result.setId(timeStamp);
        result.setTopicId(topicId);
        return result;
    }

    /**
     * Get topic messages
     * @param topicId
     * @param type
     * @param action
     * @private
     */
    private async getTopicMessages(topicId: string | TopicId, type?: MessageType, action?: MessageAction): Promise<Message[]> {
        const topic = topicId.toString();
        const messages = await this.client.getTopicMessages(topic);
        new Logger().info(`getTopicMessages, ${topic}`, ['GUARDIAN_SERVICE']);
        const result: Message[] = [];
        for (const message of messages) {
            try {
                const item = MessageServer.fromMessage(message.message);
                let filter = true;
                if (type) {
                    filter = filter && item.type === type;
                }
                if (action) {
                    filter = filter && item.action === action;
                }
                if (filter) {
                    item.setId(message.id);
                    item.setTopicId(topic);
                    result.push(item);
                }
            } catch (error) {
                continue;
            }
        }
        return result;
    }

    /**
     * Send message
     * @param message
     * @param sendToIPFS
     */
    public async sendMessage<T extends Message>(message: T, sendToIPFS: boolean = true): Promise<T> {
        if (sendToIPFS) {
            message = await this.sendIPFS(message);
        }
        message = await this.sendHedera(message);
        return message;
    }

    /**
     * Get message
     * @param id
     * @param type
     */
    public async getMessage<T extends Message>(id: string, type?: MessageType): Promise<T> {
        let message = await this.getTopicMessage<T>(id, type);
        message = await this.loadIPFS(message);
        return message as T;
    }

    /**
     * Get messages
     * @param topicId
     * @param type
     * @param action
     */
    public async getMessages<T extends Message>(topicId: string | TopicId, type?: MessageType, action?: MessageAction): Promise<T[]> {
        const messages = await this.getTopicMessages(topicId, type, action);
        return messages as T[];
    }

    /**
     * Load document
     * @param message
     */
    public async loadDocument<T extends Message>(message: T): Promise<T> {
        return await this.loadIPFS<T>(message);
    }

    /**
     * Find topic
     * @param messageId
     */
    public async findTopic(messageId: string): Promise<string> {
        try {
            if (messageId) {
                const { topicId } = await this.client.getTopicMessage(messageId);
                return topicId;
            }
            return null;
        } catch (error) {
            return null;
        }
    }
}<|MERGE_RESOLUTION|>--- conflicted
+++ resolved
@@ -69,14 +69,14 @@
             await TransactionLogger.virtualFileLog(this.dryRun, file, result);
             return result
         }
-        return await IPFS.addFile(file);
+        return IPFS.addFileAsync(file);
     }
 
     private async getFile(cid: string, responseType: "json" | "raw" | "str") {
         if (this.dryRun) {
             throw new Error('Unable to get virtual file');
         }
-        return await IPFS.getFile(cid, responseType);
+        return IPFS.getFileAsync(cid, responseType);
     }
 
     /**
@@ -154,21 +154,12 @@
     private async sendIPFS<T extends Message>(message: T): Promise<T> {
         const time = await this.messageStartLog('IPFS');
         const buffers = await message.toDocuments();
-<<<<<<< HEAD
-        const urls = [];
-        for (const buffer of buffers) {
-            const result = await this.addFile(buffer);
-            urls.push(result);
-        }
-=======
 
         const promises = buffers.map(buffer => {
-            return IPFS.addFileAsync(buffer);
+            return this.addFile(buffer);
         });
         const urls = await Promise.all(promises);
->>>>>>> bfe00618
         await this.messageEndLog(time, 'IPFS');
-
         message.setUrls(urls);
         return message;
     }
@@ -180,18 +171,10 @@
      */
     private async loadIPFS<T extends Message>(message: T): Promise<T> {
         const urls = message.getUrls();
-<<<<<<< HEAD
-        const documents = [];
-        for (const url of urls) {
-            const document = await this.getFile(url.cid, message.responseType);
-            documents.push(document);
-        }
-=======
         const promises = urls.map(url => {
-            return IPFS.getFileAsync(url.cid, message.responseType);
+            return this.getFile(url.cid, message.responseType);
         });
         const documents = await Promise.all(promises);
->>>>>>> bfe00618
         message = message.loadDocuments(documents) as T;
         return message;
     }
