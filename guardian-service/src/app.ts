--- conflicted
+++ resolved
@@ -21,12 +21,8 @@
 import { Settings } from '@entity/settings';
 import { Topic } from '@entity/topic';
 import { PolicyEngineService } from '@policy-engine/policy-engine.service';
-<<<<<<< HEAD
-import { MessageBrokerChannel, ApplicationState, Logger } from '@guardian/common';
-=======
 import { Policy } from '@entity/policy';
-import { MessageBrokerChannel, ApplicationState, ExternalEventChannel } from '@guardian/common';
->>>>>>> 7c4b5482
+import { MessageBrokerChannel, ApplicationState, Logger, ExternalEventChannel } from '@guardian/common';
 import { ApplicationStates } from '@guardian/interfaces';
 
 Promise.all([
