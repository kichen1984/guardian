import { Response, Router } from 'express';
import { AuthenticatedRequest } from '../auth/auth.interface';
import JSZip from 'jszip'
import { getMongoRepository } from 'typeorm';
import { Policy } from '@entity/policy';
import { Guardians } from '@helpers/guardians';
import { findAllEntities } from '@helpers/utils';
import { PolicyImportExportHelper } from './helpers/policy-import-export-helper';
import { HederaMirrorNodeHelper } from 'vc-modules';
import { IPFS } from '@helpers/ipfs';

export const importExportAPI = Router();

importExportAPI.get('/:policyId/export/file', async (req: AuthenticatedRequest, res: Response) => {
    try {
        const policy = await getMongoRepository(Policy).findOne(req.params.policyId);
        if (!policy) {
            throw new Error(`Cannot export policy ${req.params.policyId}`);
        }

        const zip = await PolicyImportExportHelper.generateZipFile(policy);
        const arcStream = zip.generateNodeStream();
        res.setHeader('Content-disposition', `attachment; filename=${policy.name}`);
        res.setHeader('Content-type', 'application/zip');
        arcStream.pipe(res);
    } catch(e) {
        res.status(500).send({code: 500, message: e.message});
    }
});

importExportAPI.get('/:policyId/export/message', async (req: AuthenticatedRequest, res: Response) => {
    try {
        const policy = await getMongoRepository(Policy).findOne(req.params.policyId);
        if (!policy) {
            throw new Error(`Cannot export policy ${req.params.policyId}`);
        }

        res.status(200).send({
            id: policy.id,
            name: policy.name,
            description: policy.description,
            version: policy.version,
            messageId: policy.messageId,
            owner: policy.owner
        })
    } catch (e) {
        res.status(500).send({ code: 500, message: e.message });
    }
});

<<<<<<< HEAD
importExportAPI.post('/import/message', async (req: AuthenticatedRequest, res: Response) => {
    try {
        const messageId = req.body.messageId;
        if (!messageId) {
            throw new Error('Policy ID in body is empty');
        }

        const ipfsHelper = new IPFS();
        const topicMessage = await HederaMirrorNodeHelper.getPolicyTopicMessage(messageId);
        const message = topicMessage.message;
        const zip = await ipfsHelper.getFile(message.cid, "raw");
=======
        const existingTokens = await guardians.getTokens();
        const existingSchemas = await guardians.getSchemes();

        const existingTokensMap = {};
        existingTokens.forEach(token => existingTokensMap[token.tokenId] = true);
        tokens = tokens.filter((token:any) => !existingTokensMap[token.tokenId]);
        for (let token of tokens) {
            delete token.id;
            delete token.selected;
        }

        for (let schema of schemas) {
            const oldUUID = schema.uuid;
            const newUUID = GenerateUUIDv4();
            if (existingSchemas.map(schema => schema.uuid).includes(oldUUID)) {
                schema.name = schema.name + dateNow;
            }
            schema.uuid = newUUID;
            policy = JSON.parse(JSON.stringify(policy).replace(new RegExp(oldUUID, 'g'), newUUID));
            schema.document = schema.document.replace(new RegExp(oldUUID, 'g'), newUUID);
        }
>>>>>>> 314c2688

        if (!zip) {
            throw new Error('file in body is empty');
        }

        const policyToImport = await PolicyImportExportHelper.parseZipFile(zip);
        const policies = await PolicyImportExportHelper.importPolicy(policyToImport, req.user.did);
        res.status(201).json(policies);
    } catch (e) {
        res.status(500).send({ code: 500, message: e.message });
    }
});

importExportAPI.post('/import/file', async (req: AuthenticatedRequest, res: Response) => {
    try {
        const zip = req.body;
        if (!zip) {
            throw new Error('file in body is empty');
        }
        const policyToImport = await PolicyImportExportHelper.parseZipFile(zip);
        const policies = await PolicyImportExportHelper.importPolicy(policyToImport, req.user.did);
        res.status(201).json(policies);
    } catch (e) {
        res.status(500).send({ code: 500, message: e.message });
    }
});

importExportAPI.post('/import/message/preview', async (req: AuthenticatedRequest, res: Response) => {
    try {
        const messageId = req.body.messageId;
        if (!messageId) {
            throw new Error('Policy ID in body is empty');
        }

        const ipfsHelper = new IPFS();
        const topicMessage = await HederaMirrorNodeHelper.getPolicyTopicMessage(messageId);
        const message = topicMessage.message;
        const zip = await ipfsHelper.getFile(message.cid, "raw");

        if (!zip) {
            throw new Error('file in body is empty');
        }

        const guardians = new Guardians();
        const policyToImport = await PolicyImportExportHelper.parseZipFile(zip);
        const schemasIds = findAllEntities(policyToImport.policy.config, 'schema');
        // const schemas = await guardians.getSchemaPreview(schemasIds);
        // res.status(200).json({ ...policyToImport, schemas });
    } catch (error) {
        res.status(500).json({ code: 500, message: error.message });
    }
});

importExportAPI.post('/import/file/preview', async (req: AuthenticatedRequest, res: Response) => {
    try {
        const zip = req.body;
        if (!zip) {
            throw new Error('file in body is empty');
        }
        const policyToImport = await PolicyImportExportHelper.parseZipFile(zip);
        res.status(200).json(policyToImport);
    } catch (error) {
        res.status(500).json({ code: 500, message: error.message });
    }
});<|MERGE_RESOLUTION|>--- conflicted
+++ resolved
@@ -48,7 +48,6 @@
     }
 });
 
-<<<<<<< HEAD
 importExportAPI.post('/import/message', async (req: AuthenticatedRequest, res: Response) => {
     try {
         const messageId = req.body.messageId;
@@ -60,29 +59,6 @@
         const topicMessage = await HederaMirrorNodeHelper.getPolicyTopicMessage(messageId);
         const message = topicMessage.message;
         const zip = await ipfsHelper.getFile(message.cid, "raw");
-=======
-        const existingTokens = await guardians.getTokens();
-        const existingSchemas = await guardians.getSchemes();
-
-        const existingTokensMap = {};
-        existingTokens.forEach(token => existingTokensMap[token.tokenId] = true);
-        tokens = tokens.filter((token:any) => !existingTokensMap[token.tokenId]);
-        for (let token of tokens) {
-            delete token.id;
-            delete token.selected;
-        }
-
-        for (let schema of schemas) {
-            const oldUUID = schema.uuid;
-            const newUUID = GenerateUUIDv4();
-            if (existingSchemas.map(schema => schema.uuid).includes(oldUUID)) {
-                schema.name = schema.name + dateNow;
-            }
-            schema.uuid = newUUID;
-            policy = JSON.parse(JSON.stringify(policy).replace(new RegExp(oldUUID, 'g'), newUUID));
-            schema.document = schema.document.replace(new RegExp(oldUUID, 'g'), newUUID);
-        }
->>>>>>> 314c2688
 
         if (!zip) {
             throw new Error('file in body is empty');
