--- conflicted
+++ resolved
@@ -15,11 +15,7 @@
     _parent: IPolicyBlock;
     dependencies: PolicyBlockDependencies;
     options?: any;
-<<<<<<< HEAD
-    id: string;
-=======
     id?: string;
->>>>>>> ff53e0e9
 }
 
 export interface PolicyBlockAdditionalFields {
