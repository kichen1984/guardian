name: Guardian CI API Tests
on:
    workflow_dispatch:
        description: 'Manual run'
    push:
        branches-ignore:
            - 'dependabot/**'
            - 'main'

jobs:
<<<<<<< HEAD
  buildAndTest:
    runs-on: ubuntu-latest
    strategy:
      matrix:
        node-version: [ 20.x ]
        mongodb-version: [ 7.0.5 ]
    steps:
      - uses: actions/checkout@v1
      - name: Use Node.js ${{ matrix.node-version }}
        uses: actions/setup-node@v1
        with:
          node-version: ${{ matrix.node-version }}
      - name: Install dependencies
        run: yarn
      - name: Build packages
        run: |
          pushd interfaces
          yarn run build
          popd
          pushd common
          yarn run build
          popd
          pushd notification-service
          yarn run build
          popd
          pushd logger-service
          yarn run build
          popd
          pushd auth-service
          yarn run build
          popd
          pushd guardian-service
          yarn run build
          popd
          pushd policy-service
          yarn run build
          popd
          pushd worker-service
          yarn run build
          popd
          pushd api-gateway
          yarn run build
          popd
      - name: Start NatsMQ
        uses: onichandame/nats-action@master
        with:
          port: "4222"
      - name: Start MongoDB
        uses: supercharge/mongodb-github-action@1.7.0
        with:
          mongodb-version: ${{ matrix.mongodb-version }}
      - name: Run Guardian
        run: |
          pushd notification-service
          npm start &
          sleep 20
          popd
          pushd logger-service
          npm start &
          sleep 20
          popd
          pushd auth-service
          npm start &
          sleep 20
          popd
          pushd guardian-service
          npm start &
          sleep 20
          popd
          pushd policy-service
          npm start &
          sleep 20
          popd
          pushd worker-service
          npm start &
          sleep 20
          popd
          pushd api-gateway
          npm start &
          sleep 20
          popd
          sleep 60
      - name: Run tests
        run: |
          pushd e2e-tests
          npm install
          npx cypress run --spec cypress/e2e/api-tests/**/*.cy.js            
          popd
        env:
          CI: true
          OPERATOR_ID: ${{ secrets.OPERATOR_ID }}
          OPERATOR_KEY: ${{ secrets.OPERATOR_KEY }}
          MQ_ADDRESS: natsmq
          IPFS_STORAGE_API_KEY: ${{ secrets.IPFS_STORAGE_API_KEY }}
      - name: Publish API Test Results
        uses: EnricoMi/publish-unit-test-result-action@v1
        if: always()
        with:
          files: test_results/**/*.xml
=======
    buildAndTest:
        runs-on: ubuntu-latest
        strategy:
            matrix:
                node-version: [ 20.x ]
                mongodb-version: [ 7.0.5 ]
        steps:
            - uses: actions/checkout@v1
            - name: Use Node.js ${{ matrix.node-version }}
              uses: actions/setup-node@v1
              with:
                  node-version: ${{ matrix.node-version }}
            - name: Install dependencies
              run: yarn
            - name: Build packages
              run: |
                  pushd interfaces
                  yarn run build
                  popd
                  pushd common
                  yarn run build
                  popd
                  pushd notification-service
                  yarn run build
                  popd
                  pushd logger-service
                  yarn run build
                  popd
                  pushd auth-service
                  yarn run build
                  popd
                  pushd guardian-service
                  yarn run build
                  popd
                  pushd policy-service
                  yarn run build
                  popd
                  pushd worker-service
                  yarn run build
                  popd
                  pushd api-gateway
                  yarn run build
                  popd
            - name: Start NatsMQ
              uses: onichandame/nats-action@master
              with:
                  port: "4222"
            - name: Start MongoDB
              uses: supercharge/mongodb-github-action@1.7.0
              with:
                  mongodb-version: ${{ matrix.mongodb-version }}
            - name: Run tests
              run: |
                  pushd api-tests
                  npm install
                  npm run test:ci
                  popd
              env:
                  CI: true
                  OPERATOR_ID: ${{ secrets.OPERATOR_ID }}
                  OPERATOR_KEY: ${{ secrets.OPERATOR_KEY }}
                  MQ_ADDRESS: natsmq
                  IPFS_STORAGE_API_KEY: ${{ secrets.IPFS_STORAGE_API_KEY }}
            - name: Run tests with Cypress
              run: |
                  pushd e2e-tests
                    npm install
                    npx cypress run --spec cypress/e2e/api-tests/**/*.cy.js            
                    popd
            - name: Publish API Test Results
              uses: EnricoMi/publish-unit-test-result-action@v1
              if: always()
              with:
                  files: test_results/**/*.xml
>>>>>>> 6ddfbc4e
<|MERGE_RESOLUTION|>--- conflicted
+++ resolved
@@ -8,7 +8,6 @@
             - 'main'
 
 jobs:
-<<<<<<< HEAD
   buildAndTest:
     runs-on: ubuntu-latest
     strategy:
@@ -91,96 +90,21 @@
           sleep 20
           popd
           sleep 60
-      - name: Run tests
+        env:
+          CI: true
+          OPERATOR_ID: ${{ secrets.OPERATOR_ID }}
+          OPERATOR_KEY: ${{ secrets.OPERATOR_KEY }}
+          IPFS_STORAGE_KEY: ${{ secrets.IPFS_STORAGE_KEY }}
+          IPFS_STORAGE_PROOF: ${{ secrets.IPFS_STORAGE_PROOF }}
+          
+      - name: Run tests with Cypress
         run: |
           pushd e2e-tests
           npm install
           npx cypress run --spec cypress/e2e/api-tests/**/*.cy.js            
-          popd
-        env:
-          CI: true
-          OPERATOR_ID: ${{ secrets.OPERATOR_ID }}
-          OPERATOR_KEY: ${{ secrets.OPERATOR_KEY }}
-          MQ_ADDRESS: natsmq
-          IPFS_STORAGE_API_KEY: ${{ secrets.IPFS_STORAGE_API_KEY }}
+          popd          
       - name: Publish API Test Results
         uses: EnricoMi/publish-unit-test-result-action@v1
         if: always()
         with:
-          files: test_results/**/*.xml
-=======
-    buildAndTest:
-        runs-on: ubuntu-latest
-        strategy:
-            matrix:
-                node-version: [ 20.x ]
-                mongodb-version: [ 7.0.5 ]
-        steps:
-            - uses: actions/checkout@v1
-            - name: Use Node.js ${{ matrix.node-version }}
-              uses: actions/setup-node@v1
-              with:
-                  node-version: ${{ matrix.node-version }}
-            - name: Install dependencies
-              run: yarn
-            - name: Build packages
-              run: |
-                  pushd interfaces
-                  yarn run build
-                  popd
-                  pushd common
-                  yarn run build
-                  popd
-                  pushd notification-service
-                  yarn run build
-                  popd
-                  pushd logger-service
-                  yarn run build
-                  popd
-                  pushd auth-service
-                  yarn run build
-                  popd
-                  pushd guardian-service
-                  yarn run build
-                  popd
-                  pushd policy-service
-                  yarn run build
-                  popd
-                  pushd worker-service
-                  yarn run build
-                  popd
-                  pushd api-gateway
-                  yarn run build
-                  popd
-            - name: Start NatsMQ
-              uses: onichandame/nats-action@master
-              with:
-                  port: "4222"
-            - name: Start MongoDB
-              uses: supercharge/mongodb-github-action@1.7.0
-              with:
-                  mongodb-version: ${{ matrix.mongodb-version }}
-            - name: Run tests
-              run: |
-                  pushd api-tests
-                  npm install
-                  npm run test:ci
-                  popd
-              env:
-                  CI: true
-                  OPERATOR_ID: ${{ secrets.OPERATOR_ID }}
-                  OPERATOR_KEY: ${{ secrets.OPERATOR_KEY }}
-                  MQ_ADDRESS: natsmq
-                  IPFS_STORAGE_API_KEY: ${{ secrets.IPFS_STORAGE_API_KEY }}
-            - name: Run tests with Cypress
-              run: |
-                  pushd e2e-tests
-                    npm install
-                    npx cypress run --spec cypress/e2e/api-tests/**/*.cy.js            
-                    popd
-            - name: Publish API Test Results
-              uses: EnricoMi/publish-unit-test-result-action@v1
-              if: always()
-              with:
-                  files: test_results/**/*.xml
->>>>>>> 6ddfbc4e
+          files: test_results/**/*.xml