version: "3.8"
services:
  mongo:
    image: mongo:6.0.3
    command: "--setParameter allowDiskUseByDefault=true"
    restart: always
    expose:
      - 27017

  mongo-express:
    image: mongo-express:1.0.0-alpha.4
    expose:
      - 8081
    environment:
      ME_CONFIG_MONGODB_SERVER: mongo
      ME_CONFIG_MONGODB_PORT: 27017
      ME_CONFIG_SITE_BASEURL: /mongo-admin
    depends_on:
      - mongo

  ipfs-node:
    image: ipfs/kubo:v0.18.1
    ports:
      - "5001:5001"
      - "5002:5002"
      - "4001:4001"
      - "4002:4002"
      - "8080:8080"
      - "8081:8081"
    volumes:
      - ./runtime-data/ipfs/staging:/export:rw
      - ./runtime-data/ipfs/data:/data/ipfs:rw

  api-docs:
    build:
      context: .
      dockerfile: ./api-docs/Dockerfile
    expose:
      - 3001

  message-broker:
    image: nats:2.9.8
    expose:
      - 4222
    ports:
      - '8222:8222'
    command: '--http_port 8222'

  consul:
    image: consul:1.12.4
    container_name: consul
    restart: "on-failure"
    volumes:
      - ./vault/hashicorp/consul/config/consul.json:/consul/config/consul.json:ro
      - ./vault/hashicorp/certs/consul/tls:/consul/tls
    ports:
      - 8500:8500
    entrypoint: 
      - sh
      - -ca
      - |
        chown consul:consul /consul/tls
        consul agent -config-file=/consul/config/consul.json

  vault:
    image: vault:1.12.2
    container_name: vault
    restart: "on-failure"
    tty: true
    volumes:
      - ./vault/hashicorp/vault/config/vault.json:/vault/config/vault.json
      - ./vault/hashicorp/vault/repository/policies:/vault/policies
      - ./vault/hashicorp/vault/repository/data:/vault/data
      - ./vault/hashicorp/vault/repository/logs:/vault/logs
      - ./vault/hashicorp/certs/vault/tls:/vault/tls:ro
      - ./vault/hashicorp/certs/vault/client:/vault/client/tls
    environment:
      ROOT_TOKEN_PATH: /vault/.root
      VAULT_ADDR: https://vault:8200
      VAULT_CACERT: /vault/tls/ca.crt
      VAULT_CLIENT_CERT: /vault/client/tls/tls.crt
      VAULT_CLIENT_KEY: /vault/client/tls/tls.key
    entrypoint:
      - sh
      - -c
      - |
        vault server -config=/vault/config/vault.json
    ports:
      - 8200:8200
    healthcheck:
      test: [ "CMD", "curl", "-i", "https://127.0.0.1:8200/v1/sys/health?drsecondarycode=200" ]
      interval: 10s
      timeout: 3s
      retries: 10
      start_period: 5s
    depends_on:
      - consul

  logger-service:
    env_file:
      - ./logger-service/.env.docker
    build:
      context: .
      dockerfile: ./logger-service/Dockerfile
    env_file:
      - ./logger-service/.env.docker
    depends_on:
      - message-broker
    environment:
      - ENV=${GUARDIAN_ENV}
      
  worker-service-1:
    env_file:
      - ./worker-service/.env.docker
    build:
      context: .
      dockerfile: ./worker-service/Dockerfile
    depends_on:
      - vault
      - ipfs-node
      - auth-service
    env_file:
      - ./worker-service/.env.docker
    environment:
      - SERVICE_CHANNEL="worker.1"
<<<<<<< HEAD
    volumes:
      - ./worker-service/tls:/usr/local/worker-service/tls:ro

=======
      - ENV=${GUARDIAN_ENV}
      
>>>>>>> 5fef4cd9
  worker-service-2:
    env_file:
      - ./worker-service/.env.docker
    build:
      context: .
      dockerfile: ./worker-service/Dockerfile
    depends_on:
      - vault
      - ipfs-node
      - auth-service
    env_file:
      - ./worker-service/.env.docker
    environment:
      - SERVICE_CHANNEL="worker.2"
<<<<<<< HEAD
    volumes:
      - ./worker-service/tls:/usr/local/worker-service/tls:ro

=======
      - ENV=${GUARDIAN_ENV}
      
>>>>>>> 5fef4cd9
  auth-service:
    env_file:
      - ./auth-service/.env.docker
    build:
      context: .
      dockerfile: ./auth-service/Dockerfile
    env_file:
      - ./auth-service/.env.docker
    volumes:
      - ./auth-service/tls:/usr/local/auth-service/tls:ro
    depends_on:
      - mongo
      - vault
      - message-broker
      - logger-service
    environment:
      - ENV=${GUARDIAN_ENV}
      
  api-gateway:
    env_file:
      - ./api-gateway/.env.docker
    build:
      context: .
      dockerfile: ./api-gateway/Dockerfile
    expose:
      - 3002
    env_file:
      - ./api-gateway/.env.docker
    depends_on:
      - mongo
      - message-broker
      - guardian-service
      - auth-service
      - logger-service
    environment:
      - ENV=${GUARDIAN_ENV}
      
  policy-service:
    env_file:
      - ./policy-service/.env.docker
    build:
      context: .
      dockerfile: ./policy-service/Dockerfile
    env_file:
      - ./policy-service/.env.docker
    volumes:
      - ./policy-service/tls:/usr/local/policy-service/tls:ro
    depends_on:
      - mongo
      - vault
      - message-broker
      - auth-service
      - logger-service
    environment:
      - ENV=${GUARDIAN_ENV}
      
  guardian-service:
    env_file:
      - ./guardian-service/.env.docker
    build:
      context: .
      dockerfile: ./guardian-service/Dockerfile
    env_file:
      - ./guardian-service/.env.docker
    volumes:
      - ./guardian-service/tls:/usr/local/guardian-service/tls:ro
    depends_on:
      - mongo
      - vault
      - message-broker
      - auth-service
      - logger-service
      - worker-service-1
      - worker-service-2
      - policy-service
    environment:
      - ENV=${GUARDIAN_ENV}
      
  mrv-sender:
    build:
      context: .
      dockerfile: ./mrv-sender/Dockerfile
    expose:
      - 3005

  topic-viewer:
    build:
      context: .
      dockerfile: ./topic-viewer/Dockerfile
    expose:
      - 3006

  web-proxy:
    build:
      context: .
      dockerfile: ./web-proxy/Dockerfile
    ports:
      - "3000:80"
    depends_on:
      - guardian-service
      - auth-service
      - api-gateway
      - api-docs
      - mrv-sender
      - mongo-express
volumes:
  mongo:
  # volume-guardian-service:
  # volume-ui-service:
  # volume-mrv-sender:
  #  volume-message-broker:<|MERGE_RESOLUTION|>--- conflicted
+++ resolved
@@ -55,7 +55,7 @@
       - ./vault/hashicorp/certs/consul/tls:/consul/tls
     ports:
       - 8500:8500
-    entrypoint: 
+    entrypoint:
       - sh
       - -ca
       - |
@@ -102,13 +102,11 @@
     build:
       context: .
       dockerfile: ./logger-service/Dockerfile
-    env_file:
-      - ./logger-service/.env.docker
-    depends_on:
-      - message-broker
-    environment:
-      - ENV=${GUARDIAN_ENV}
-      
+    depends_on:
+      - message-broker
+    environment:
+      - ENV=${GUARDIAN_ENV}
+
   worker-service-1:
     env_file:
       - ./worker-service/.env.docker
@@ -123,14 +121,10 @@
       - ./worker-service/.env.docker
     environment:
       - SERVICE_CHANNEL="worker.1"
-<<<<<<< HEAD
+      - ENV=${GUARDIAN_ENV}
     volumes:
       - ./worker-service/tls:/usr/local/worker-service/tls:ro
 
-=======
-      - ENV=${GUARDIAN_ENV}
-      
->>>>>>> 5fef4cd9
   worker-service-2:
     env_file:
       - ./worker-service/.env.docker
@@ -145,22 +139,16 @@
       - ./worker-service/.env.docker
     environment:
       - SERVICE_CHANNEL="worker.2"
-<<<<<<< HEAD
+      - ENV=${GUARDIAN_ENV}
     volumes:
       - ./worker-service/tls:/usr/local/worker-service/tls:ro
 
-=======
-      - ENV=${GUARDIAN_ENV}
-      
->>>>>>> 5fef4cd9
   auth-service:
     env_file:
       - ./auth-service/.env.docker
     build:
       context: .
       dockerfile: ./auth-service/Dockerfile
-    env_file:
-      - ./auth-service/.env.docker
     volumes:
       - ./auth-service/tls:/usr/local/auth-service/tls:ro
     depends_on:
@@ -170,7 +158,7 @@
       - logger-service
     environment:
       - ENV=${GUARDIAN_ENV}
-      
+
   api-gateway:
     env_file:
       - ./api-gateway/.env.docker
@@ -179,8 +167,6 @@
       dockerfile: ./api-gateway/Dockerfile
     expose:
       - 3002
-    env_file:
-      - ./api-gateway/.env.docker
     depends_on:
       - mongo
       - message-broker
@@ -189,15 +175,13 @@
       - logger-service
     environment:
       - ENV=${GUARDIAN_ENV}
-      
+
   policy-service:
     env_file:
       - ./policy-service/.env.docker
     build:
       context: .
       dockerfile: ./policy-service/Dockerfile
-    env_file:
-      - ./policy-service/.env.docker
     volumes:
       - ./policy-service/tls:/usr/local/policy-service/tls:ro
     depends_on:
@@ -208,15 +192,13 @@
       - logger-service
     environment:
       - ENV=${GUARDIAN_ENV}
-      
+
   guardian-service:
     env_file:
       - ./guardian-service/.env.docker
     build:
       context: .
       dockerfile: ./guardian-service/Dockerfile
-    env_file:
-      - ./guardian-service/.env.docker
     volumes:
       - ./guardian-service/tls:/usr/local/guardian-service/tls:ro
     depends_on:
@@ -230,7 +212,7 @@
       - policy-service
     environment:
       - ENV=${GUARDIAN_ENV}
-      
+
   mrv-sender:
     build:
       context: .
