--- conflicted
+++ resolved
@@ -1,11 +1,7 @@
 {
   "author": "Envision Blockchain Solutions <info@envisionblockchain.com>",
   "dependencies": {
-<<<<<<< HEAD
-    "@guardian/common": "^2.5.1",
-=======
     "@guardian/common": "^2.6.1",
->>>>>>> afb3b933
     "@transmute/credentials-context": "0.7.0-unstable.40",
     "@transmute/did-context": "0.7.0-unstable.40",
     "@transmute/ed25519-signature-2018": "0.7.0-unstable.40",
@@ -33,9 +29,5 @@
     "dev:docker": "nodemon .",
     "start": "node dist/index.js"
   },
-<<<<<<< HEAD
-  "version": "2.5.1"
-=======
   "version": "2.6.1"
->>>>>>> afb3b933
 }