# Policy Demo

Once you login as a Standard Registry and finish the setup, click on Policies tab.

![](<../.gitbook/assets/image (4) (1).png>)

We have two options to create Policy :

1. Creating Policy from scratch
2. Importing Policy (zip file format)either from file or from IPFS.

### 1. Creating Policy from Scratch

1.1 To create Policy from scratch, we need to click on "Create Policy" button.

![](<../.gitbook/assets/image (1) (2).png>)

1.2 Once you click on Create Policy , you get a dialog box to fill out basic Policy details.

![](<../.gitbook/assets/image (10) (1) (1).png>)

1.3 Once the details are filled and clicked on OK. Initially, Policy is created in Draft status.

<<<<<<< HEAD
![](<../.gitbook/assets/image (1) (1) (1) (1).png>)
=======
![](<../.gitbook/assets/image (1) (1) (2).png>)
>>>>>>> 0d0ce9e5

1.4 You can even edit the Policy by clicking Edit button.

![](<../.gitbook/assets/image (2) (1) (1).png>)

1.5 When clicked on Edit, the screen is navigated to Policies configuration tab, which gives an option to add/remove any block from the Policy.

![](<../.gitbook/assets/image (7) (1) (1).png>)

1.6 Once the Policy is configured, you can go to Policies tab and click on Publish.

![](<../.gitbook/assets/image (6) (1).png>)

### 2. Importing Policy either from File or from IPFS

Instead of creating Policy from scratch, there is an option of importing the Policy zip file from Local system.&#x20;
<<<<<<< HEAD
=======

{% hint style="info" %}
**Note:** Files with **.policy** extension are only accepted. These files are in zip format, i.e. they are zip archives of the text file.
{% endhint %}
>>>>>>> 0d0ce9e5

{% hint style="info" %}
**Note:** Files with **.policy** extension are only accepted. These files are in zip format, i.e. they are zip archives of the text file.
{% endhint %}

![](<../.gitbook/assets/image (11) (1) (1).png>)

2.1 Once the .zip file is selected, we get the Policy Import Review screen. Once everything looks good, click on Import Button.

![](<../.gitbook/assets/image (8) (1).png>)

2.2 The Policy can also be imported by importing it from IPFS.

![](<../.gitbook/assets/image (3) (1).png>)

2.3 To do this, you can use the sample policy that we have already uploaded to IPFS by entering the Hedera Message IDs.

```
1655293847.166673000 (new iREC Policy)
```

![](<../.gitbook/assets/image (5) (1) (1).png>)

2.4 If the timestamp entered is correct, we get Policy Import Preview screen. If the imported Policy looks good, click on **Import** button.

![](<../.gitbook/assets/image (9) (1) (1).png>)

2.5 Once the Policy is imported, if everything looks good, click on Publish button. Policy will be published and it is represented by changing the status as Published.

![](<../.gitbook/assets/image (12) (1).png>)

2.6 There is also an option to Export the Policy. To export the policy click on Export button. Once, you click on Export, you get Export dialog, where we have two exporting options: Copy message Identifier and saving the Policy as file.

<<<<<<< HEAD
![](<../.gitbook/assets/image (10) (3).png>)
=======
![](<../.gitbook/assets/image (10) (1).png>)
>>>>>>> 0d0ce9e5

When you click on Save to file, Policy is exported as a .zip file.<|MERGE_RESOLUTION|>--- conflicted
+++ resolved
@@ -21,11 +21,7 @@
 
 1.3 Once the details are filled and clicked on OK. Initially, Policy is created in Draft status.
 
-<<<<<<< HEAD
-![](<../.gitbook/assets/image (1) (1) (1) (1).png>)
-=======
 ![](<../.gitbook/assets/image (1) (1) (2).png>)
->>>>>>> 0d0ce9e5
 
 1.4 You can even edit the Policy by clicking Edit button.
 
@@ -42,19 +38,12 @@
 ### 2. Importing Policy either from File or from IPFS
 
 Instead of creating Policy from scratch, there is an option of importing the Policy zip file from Local system.&#x20;
-<<<<<<< HEAD
-=======
-
-{% hint style="info" %}
-**Note:** Files with **.policy** extension are only accepted. These files are in zip format, i.e. they are zip archives of the text file.
-{% endhint %}
->>>>>>> 0d0ce9e5
 
 {% hint style="info" %}
 **Note:** Files with **.policy** extension are only accepted. These files are in zip format, i.e. they are zip archives of the text file.
 {% endhint %}
 
-![](<../.gitbook/assets/image (11) (1) (1).png>)
+![](<../.gitbook/assets/image (11) (1).png>)
 
 2.1 Once the .zip file is selected, we get the Policy Import Review screen. Once everything looks good, click on Import Button.
 
@@ -82,10 +71,6 @@
 
 2.6 There is also an option to Export the Policy. To export the policy click on Export button. Once, you click on Export, you get Export dialog, where we have two exporting options: Copy message Identifier and saving the Policy as file.
 
-<<<<<<< HEAD
-![](<../.gitbook/assets/image (10) (3).png>)
-=======
 ![](<../.gitbook/assets/image (10) (1).png>)
->>>>>>> 0d0ce9e5
 
 When you click on Save to file, Policy is exported as a .zip file.