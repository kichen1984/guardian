--- conflicted
+++ resolved
@@ -1,7 +1,3 @@
 # Security
 
-<<<<<<< HEAD
-Please do not file a public ticket mentioning the vulnerability. Refer to the security policy defined in the [SECURITY.md](../../SECURITY.md).
-=======
-Please do not file a public ticket mentioning the vulnerability. Refer to the security policy defined in the [SECURITY.md](https://github.com/hashgraph/guardian/blob/main/SECURITY.md).
->>>>>>> cda41b6c
+Please do not file a public ticket mentioning the vulnerability. Refer to the security policy defined in the [SECURITY.md](https://github.com/hashgraph/guardian/blob/main/SECURITY.md).