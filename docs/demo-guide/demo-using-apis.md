# Demo Using APIs

## 1. Login as a User

### 1.1 Get the list of policies.

{% swagger method="get" path="" baseUrl="/api/v1/policies/" summary="Displaying list of policies" %}
{% swagger-description %}

{% endswagger-description %}

{% swagger-response status="200: OK" description="Successful Operation" %}
```javascript
{
    [
			{
				id: "621376c8e6763a0014fb0de4",
				config:{
					id: "97379c43-2bce-4e67-9817-a79fbad3e53d",
					blockType: "InterfaceContainerBlock"
				}
			}
		]
}
```
{% endswagger-response %}
{% endswagger %}

### 1.2 In the policy config there is a root block which is the top of the structure

![](<../.gitbook/assets/API\_1 (1).png>)

### 1.3 Request the config for the root block

{% swagger method="get" path="" baseUrl="/api/v1/policies/621376c8e6763a0014fb0de4/blocks/97379c43-2bce-4e67-9817-a79fbad3e53d" summary="Requesting configuration of root block" %}
{% swagger-description %}

{% endswagger-description %}

{% swagger-response status="200: OK" description="Successful Operation" %}
```javascript
{
    	uiMetaData: {...},
			blocks: [
				{
					id: "bb342b37-8bb6-4595-93fc-98fd63a23c16",
					blockType: "PolicyRolesBlock"
				}
			]
}
```
{% endswagger-response %}
{% endswagger %}

### 1.4 Root block contains other blocks in the 'blocks' field. Request the config for the block by the block ID. Recursively repeat this operation for all contained blocks in order to construct all components.

{% swagger method="get" path="" baseUrl="/api/v1/policies/621376c8e6763a0014fb0de4/blocks/bb342b37-8bb6-4595-93fc-98fd63a23c16 " summary="Requesting configuration of block by block ID" %}
{% swagger-description %}

{% endswagger-description %}

{% swagger-response status="200: OK" description="Successful Operation" %}
```javascript
{
     roles: 
                            ["INSTALLER"] 
                            uiMetaData: {...}, 
}
```
{% endswagger-response %}
{% endswagger %}

<<<<<<< HEAD
![](<../.gitbook/assets/API\_2 (1).png>)
=======
![](<../.gitbook/assets/API\_2 (1) (1).png>)
>>>>>>> 0d0ce9e5

### 1.5 At present only PolicyRolesBlock is available to the user. Select the "INSTALLER" role.

{% swagger method="post" path="" baseUrl="/api/v1/policies/621376c8e6763a0014fb0de4/blocks/bb342b37-8bb6-4595-93fc-98fd63a23c16" summary="Registering the role as " %}
{% swagger-description %}
Request the role
{% endswagger-description %}

{% swagger-parameter in="path" name="role" type="String" required="true" %}
INSTALLER
{% endswagger-parameter %}
{% endswagger %}

![](../.gitbook/assets/API\_3.png)

### 1.6 Request the root block and all contained blocks.

#### 1.6.1 Requesting InterfaceStepBlock

{% swagger method="get" path="" baseUrl="/api/v1/policies/621376c8e6763a0014fb0de4/blocks/97379c43-2bce-4e67-9817-a79fbad3e53d" summary="Requesting InterfaceStepBlock" %}
{% swagger-description %}

{% endswagger-description %}

{% swagger-response status="200: OK" description="Successful Operation" %}
```javascript
{
    uiMetaData: {...},
    blocks: [
                {
			id: "9d98e2fd-6d2b-4152-b48c-cf10eb4f1298",
			blockType: "InterfaceStepBlock"
                }
            ]
}
```
{% endswagger-response %}
{% endswagger %}

#### 1.6.2 Requesting requestVCDocumentBlock

{% swagger method="get" path="" baseUrl="/api/v1/policies/621376c8e6763a0014fb0de4/blocks/9d98e2fd-6d2b-4152-b48c-cf10eb4f1298" summary="Request requestVCDocumentBlock" %}
{% swagger-description %}

{% endswagger-description %}

{% swagger-response status="200: OK" description="Successful Operation" %}
```javascript
{
    uiMetaData: {...},
    blocks:[
		id: "53dac8a9-b480-457e-920a-e4d4c653bfbe",
		blockType: "requestVCDocumentBlock"
           ]
}
```
{% endswagger-response %}
{% endswagger %}

#### 1.6.3 Requesting Installer Details

{% swagger method="get" path="" baseUrl="/api/v1/policies/621376c8e6763a0014fb0de4/blocks/53dac8a9-b480-457e-920a-e4d4c653bfbe" summary="Requesting Installer Details" %}
{% swagger-description %}

{% endswagger-description %}

{% swagger-response status="200: OK" description="Successful Operation" %}
```javascript
{
    uiMetaData: {...},
    schema: {...}
}
```
{% endswagger-response %}
{% endswagger %}

### 1.7 Create json according to the schema and send to the requestVCDocumentBlock

{% swagger method="post" path="" baseUrl="/api/v1/policies/621376c8e6763a0014fb0de4/blocks/53dac8a9-b480-457e-920a-e4d4c653bfbe" summary="Creating JSON and sending it to requestVCDocumentBlock" %}
{% swagger-description %}

{% endswagger-description %}

{% swagger-parameter in="body" name="field0" type="String" required="true" %}
Applicant legal name
{% endswagger-parameter %}

{% swagger-parameter in="body" name="field1" type="String" required="true" %}
Balance sheet total for last financial year in USD
{% endswagger-parameter %}

{% swagger-parameter in="body" name="field2" type="String" required="true" %}
CEO or general Manager passport number
{% endswagger-parameter %}

{% swagger-parameter in="body" name="field3" type="String" required="true" %}
Corporate registration number or passport number
{% endswagger-parameter %}

{% swagger-parameter in="body" name="field4" type="String" required="true" %}
Country
{% endswagger-parameter %}

{% swagger-parameter in="body" name="field5" type="String" required="true" %}
Date
{% endswagger-parameter %}

{% swagger-parameter in="body" name="field6" type="String" required="true" %}
Legal Status
{% endswagger-parameter %}

{% swagger-parameter in="body" name="field7" type="String" required="true" %}
Main business ie food retailer
{% endswagger-parameter %}

{% swagger-parameter in="body" name="field8" type="String" required="true" %}
Name of CEO or General Manager
{% endswagger-parameter %}

{% swagger-parameter in="body" name="field9" type="Number" required="true" %}
Number of employees
{% endswagger-parameter %}

{% swagger-parameter in="body" name="field10" type="String" required="true" %}
Postal zip code
{% endswagger-parameter %}

{% swagger-parameter in="body" name="field11" type="String" required="true" %}
Primary contact email
{% endswagger-parameter %}

{% swagger-parameter in="body" name="field12" type="String" required="true" %}
Primary contact name
{% endswagger-parameter %}

{% swagger-parameter in="body" name="field13" type="Number" required="true" %}
primary contact telephone
{% endswagger-parameter %}

{% swagger-parameter in="body" type="String" name="field14" required="true" %}
Registered address line 1
{% endswagger-parameter %}

{% swagger-parameter in="body" name="field15" type="String" required="true" %}
Role requested under this application ie iREC participant and or registrant
{% endswagger-parameter %}

{% swagger-parameter in="body" name="field16" type="URL" required="true" %}
website URL
{% endswagger-parameter %}

{% swagger-parameter in="body" name="field17" type="Number" required="true" %}
Years of registration
{% endswagger-parameter %}

{% swagger-parameter in="body" name="type" type="token" required="true" %}
0d4b2c1f-dc7a-47f5-a9ab-238d190f6769&1.0.0
{% endswagger-parameter %}

{% swagger-parameter in="body" name="@context" type="array" required="true" %}
\["https://ipfs.io/ipfs/bafkreihj5c6npywzkfx2pylalh5f23lhy2ogofxhdqctvpoh3gczwtzjg4"]
{% endswagger-parameter %}
{% endswagger %}

<<<<<<< HEAD
![](<../.gitbook/assets/API\_4 (1).png>)
=======
![](<../.gitbook/assets/API\_4 (1) (1).png>)
>>>>>>> 0d0ce9e5

### 1.8 Request the root block and all contained blocks again.

#### 1.8.1 Requesting InterfaceStepBlock

{% swagger method="get" path="" baseUrl="/api/v1/policies/621376c8e6763a0014fb0de4/blocks/97379c43-2bce-4e67-9817-a79fbad3e53d" summary="Requesting InterfaceStepBlock" %}
{% swagger-description %}

{% endswagger-description %}

{% swagger-response status="200: OK" description="Successful Operation" %}
```javascript
{
    uiMetaData: {...},
    blocks: [
        {
	    id: "9d98e2fd-6d2b-4152-b48c-cf10eb4f1298",
	    blockType: "InterfaceStepBlock"
	}
	    ]
}
```
{% endswagger-response %}
{% endswagger %}

#### 1.8.2 Requesting InformationBlock

{% swagger method="get" path="" baseUrl="/api/v1/policies/621376c8e6763a0014fb0de4/blocks/9d98e2fd-6d2b-4152-b48c-cf10eb4f1298" summary="Requesting InformationBlock" %}
{% swagger-description %}

{% endswagger-description %}

{% swagger-response status="200: OK" description="Successful Operation" %}
```javascript
{
    uiMetaData: {...},
    blocks:[
	        id: "2368a338-adaa-434a-a7a0-803e009e5717"
		blockType: "InformationBlock"
           ]
}
```
{% endswagger-response %}
{% endswagger %}

#### 1.8.3 Requesting data after approval

{% swagger method="get" path="" baseUrl="/api/v1/policies/621376c8e6763a0014fb0de4/blocks/2368a338-adaa-434a-a7a0-803e009e5717" summary="Waiting for the data to be approval" %}
{% swagger-description %}

{% endswagger-description %}

{% swagger-response status="200: OK" description="Successful Operation" %}
```javascript
{
    uiMetaData: {...},
}
```
{% endswagger-response %}
{% endswagger %}

![](<../.gitbook/assets/image 1.png>)

## 2. Login as a Standard Registry

### 2.1 Request the list of policies.

{% swagger method="get" path="" baseUrl="/api/v1/policies" summary="Request List of policies" %}
{% swagger-description %}

{% endswagger-description %}

{% swagger-response status="200: OK" description="Successful Operation" %}
```javascript
{
    {
		id: "621376c8e6763a0014fb0de4",
		config:{
				id: "97379c43-2bce-4e67-9817-a79fbad3e53d",
				blockType: "InterfaceContainerBlock"
			}
    }
}
```
{% endswagger-response %}
{% endswagger %}

![](../.gitbook/assets/API\_6.png)

### 2.2 Request the root block and all contained blocks.

#### 2.2.1 Requesting InterfaceContainerBlock

{% swagger method="get" path="" baseUrl="/api/v1/policies/621376c8e6763a0014fb0de4/blocks/97379c43-2bce-4e67-9817-a79fbad3e53d" summary="Requesting InterfaceContainerBlock" %}
{% swagger-description %}

{% endswagger-description %}

{% swagger-response status="200: OK" description="" %}
```javascript
{
    uiMetaData: {...},
    blocks: [
		{
                        id: "77da138a-c455-4ec6-8202-fd6a529f5300",
			blockType: "InterfaceContainerBlock"
		}
	    ]
}
```
{% endswagger-response %}
{% endswagger %}

#### 2.2.2 Requesting InterfaceContainerBlock

{% swagger method="get" path="" baseUrl="/api/v1/policies/621376c8e6763a0014fb0de4/blocks/77da138a-c455-4ec6-8202-fd6a529f5300" summary="Requesting InterfaceContainerBlock" %}
{% swagger-description %}

{% endswagger-description %}

{% swagger-response status="200: OK" description="Successful Operation" %}
```javascript
{
    uiMetaData: {...},
    blocks:[
		id: "e5c40e14-3970-4f40-9e2c-34a260e6f499",
		blockType: "InterfaceContainerBlock"
           ]
}
```
{% endswagger-response %}
{% endswagger %}

#### 2.2.3 Requesting InterfaceDocumentsSourceBlock

{% swagger method="get" path="" baseUrl="/api/v1/policies/621376c8e6763a0014fb0de4/blocks/e5c40e14-3970-4f40-9e2c-34a260e6f499" summary="Requesting InterfaceDocumentsSourceBlock" %}
{% swagger-description %}

{% endswagger-description %}

{% swagger-response status="200: OK" description="Successful Operation" %}
```javascript
{
    uiMetaData: {...},
    blocks:[
		id: "d5c7c788-696d-457d-985e-dce3886b7267",
		blockType: "InterfaceDocumentsSourceBlock"
           ]
}
```
{% endswagger-response %}
{% endswagger %}

#### 2.2.4 Requesting Approval

{% swagger method="get" path="" baseUrl="/api/v1/policies/621376c8e6763a0014fb0de4/blocks/d5c7c788-696d-457d-985e-dce3886b726" summary="Requesting Approval" %}
{% swagger-description %}

{% endswagger-description %}

{% swagger-response status="200: OK" description="Successful Operation" %}
```javascript
{
    uiMetaData: {...},
    data:[...],
    fields: [
		...
		{
		    action: "block"
                    bindBlock: "approve_documents_btn"
		}
            ]
}
```
{% endswagger-response %}
{% endswagger %}

### 2.3 In the 'Status Operation' field , there is a link to "approve\_documents\_btn" block, which requests the Block ID.

{% swagger method="get" path="" baseUrl="/api/v1/policies/621376c8e6763a0014fb0de4/tag/approve_documents_btn" summary="Requesting BlockID" %}
{% swagger-description %}

{% endswagger-description %}

{% swagger-response status="200: OK" description="Successful Operation" %}
```javascript
{
    "id":"6f0f37c0-b62b-4be5-b1d0-e8114398350d"
}
```
{% endswagger-response %}
{% endswagger %}

{% swagger method="get" path="" baseUrl="/api/v1/policies/621376c8e6763a0014fb0de4/blocks/6f0f37c0-b62b-4be5-b1d0-e8114398350d" summary="Requesting InterfaceActioBlock" %}
{% swagger-description %}

{% endswagger-description %}

{% swagger-response status="200: OK" description="Successful Operation" %}
```javascript
{
    "id":"6f0f37c0-b62b-4be5-b1d0-e8114398350d",
    "blockType":"InterfaceActionBlock",
    "type":"selector",
    "uiMetaData":{
			"field":"status",
			"options":[
				    {
					"name":"Approve","value":"APPROVED","uiClass":"btn-approve","bindBlock":"update_approve_document_status"},
				    {
					"name":"Reject","value":"REJECTED","uiClass":"btn-reject","bindBlock":"rejected_approve_document_status"}
				  ]
		},
    "field":"option.status"
}
```
{% endswagger-response %}
{% endswagger %}

### 2.4 Approve the document

```
Select the VC from the grid:	
		const VC = data[0];
		
Change status:	
		VC.option.status = "APPROVED";
		
Send to the VC:
POST  /api/v1/policies/621376c8e6763a0014fb0de4/blocks/6f0f37c0-b62b-4be5-b1d0-e8114398350d
		Request:
				VC
				
```

![](../.gitbook/assets/API\_7.png)

![](<../.gitbook/assets/image 2.png>)

## 3. Login as the User

### 3.1 Request the root block and all the contained blocks.

#### 3.1.1 Requesting InterfaceStepBlock

{% swagger method="get" path="" baseUrl="/api/v1/policies/621376c8e6763a0014fb0de4/blocks/97379c43-2bce-4e67-9817-a79fbad3e53d" summary="Requesting InterfaceStepBlock" %}
{% swagger-description %}

{% endswagger-description %}

{% swagger-response status="200: OK" description="Successful Operation" %}
```javascript
{
    uiMetaData: {...},
    blocks: [
                {
			id: "9d98e2fd-6d2b-4152-b48c-cf10eb4f1298",
			blockType: "InterfaceStepBlock"
                }
            ]
}
```
{% endswagger-response %}
{% endswagger %}

#### 3.1.2 Requesting InterfaceContainerBlock

{% swagger method="get" path="" baseUrl="/api/v1/policies/621376c8e6763a0014fb0de4/blocks/9d98e2fd-6d2b-4152-b48c-cf10eb4f1298" summary="Requesting InterfaceContainerBlock" %}
{% swagger-description %}

{% endswagger-description %}

{% swagger-response status="200: OK" description="Successful Operation" %}
```javascript
{
    uiMetaData: {...},
    blocks:[
    {
	id: "7b9273a1-1398-4560-be19-cc59d6c4c752",
	blockType: "InterfaceContainerBlock"
    }
	   ]
}
```
{% endswagger-response %}
{% endswagger %}

#### 3.1.3 Requesting multiple InterfaceContainerBlock

{% swagger method="get" path="" baseUrl="/api/v1/policies/621376c8e6763a0014fb0de4/blocks/7b9273a1-1398-4560-be19-cc59d6c4c752" summary="Requesting multiple InterfaceContainerBlock" %}
{% swagger-description %}

{% endswagger-description %}

{% swagger-response status="200: OK" description="Successful Operation" %}
```javascript
{
    uiMetaData: {...},
    blocks:[
		{
			id: "4008376b-0047-4004-83df-cf4c3555fc33",
			blockType: "InterfaceContainerBlock"
		},
		{
			id: "7b47566d-c61e-4a74-8646-3d9bbac8eb42",
			blockType: "InterfaceContainerBlock"
		}
	    ]
}
```
{% endswagger-response %}
{% endswagger %}

#### 3.1.4 Requesting InterfaceDocumentsSourceBlock and InterfaceStepBlock

{% swagger method="get" path="" baseUrl="/api/v1/policies/621376c8e6763a0014fb0de4/blocks/4008376b-0047-4004-83df-cf4c3555fc33" summary="Requesting InterfaceDocumentsSourceBlock and InterfaceStepBlock" %}
{% swagger-description %}

{% endswagger-description %}

{% swagger-response status="200: OK" description="Successful Operation" %}
```javascript
{
    uiMetaData: {...},
    blocks:[
		{
			id: "af9fd59b-06a3-48b5-b610-b0af7888e39b",
			blockType: "InterfaceDocumentsSourceBlock"
		}
		{
			id: "06cfd440-03ec-471e-9b3f-e0c583555b94",
			blockType: "InterfaceStepBlockBlock"
		}
	   ]
}
```
{% endswagger-response %}
{% endswagger %}

#### 3.1.5 Requesting Data

{% swagger method="get" path="" baseUrl="/api/v1/policies/621376c8e6763a0014fb0de4/blocks/af9fd59b-06a3-48b5-b610-b0af7888e39b" summary="Requesting Data" %}
{% swagger-description %}

{% endswagger-description %}

{% swagger-response status="200: OK" description="Successful Operation" %}
```javascript
{
    uiMetaData: {...},
    data:[...],
    fields: [...]
}
```
{% endswagger-response %}
{% endswagger %}

#### 3.1.6 Requesting requestVCDocumentBlock

{% swagger method="get" path="" baseUrl="/api/v1/policies/621376c8e6763a0014fb0de4/blocks/06cfd440-03ec-471e-9b3f-e0c583555b94" summary="Requesting requestVCDocumentBlock" %}
{% swagger-description %}

{% endswagger-description %}

{% swagger-response status="200: OK" description="Successful Operation" %}
```javascript
{
    uiMetaData: {...},
    blocks:[
                {
			id: "d068b59e-eec7-4452-b866-468e9ed6c7fa"
			blockType: "requestVCDocumentBlock"
                }
           ]
}
```
{% endswagger-response %}
{% endswagger %}

#### 3.1.7 Requesting Data and Schema

{% swagger method="get" path="" baseUrl="/api/v1/policies/621376c8e6763a0014fb0de4/blocks/d068b59e-eec7-4452-b866-468e9ed6c7fa" summary="Requesting Data and Schema" %}
{% swagger-description %}

{% endswagger-description %}

{% swagger-response status="200: OK" description="Successful Operation" %}
```javascript
{
    uiMetaData: {...},
    schema: {...}
}
```
{% endswagger-response %}
{% endswagger %}

### 3.2 In the fields of the grid there is a link to the "download\_config\_btn" bloc.

{% swagger method="get" path="" baseUrl="/api/v1/policies/621376c8e6763a0014fb0de4/tag/download_config_btn" summary="Requesting BlockID" %}
{% swagger-description %}

{% endswagger-description %}

{% swagger-response status="200: OK" description="Successful Operation" %}
```javascript
{
    "id":"24942cf7-fcc5-4dff-8471-d5affeb4c206"
}
```
{% endswagger-response %}
{% endswagger %}

#### 3.2.1 Requesting InterfaceActionBlock

{% swagger method="get" path="" baseUrl="/api/v1/policies/621376c8e6763a0014fb0de4/blocks/24942cf7-fcc5-4dff-8471-d5affeb4c206" summary="Requesting InterfaceActionBlock" %}
{% swagger-description %}

{% endswagger-description %}

{% swagger-response status="200: OK" description="Successful Operation" %}
```javascript
{
    id: "24942cf7-fcc5-4dff-8471-d5affeb4c206",
    blockType: "InterfaceActionBlock",
    type: "download",
    "uiMetaData":{...}
}
```
{% endswagger-response %}
{% endswagger %}

### 3.3 Create a sensor

{% swagger method="post" path="" baseUrl="/api/v1/policies/621376c8e6763a0014fb0de4/blocks/d068b59e-eec7-4452-b866-468e9ed6c7fa" summary="Creating a Sensor" %}
{% swagger-description %}

{% endswagger-description %}

{% swagger-parameter in="body" name="field0" type="String" required="true" %}
projectID
{% endswagger-parameter %}

{% swagger-parameter in="body" name="field1" type="String" required="true" %}
projectName
{% endswagger-parameter %}

{% swagger-parameter in="body" name="field2" type="String" required="true" %}
sensorID
{% endswagger-parameter %}

{% swagger-parameter in="body" name="field3" type="String" required="true" %}
capacity
{% endswagger-parameter %}

{% swagger-parameter in="body" name="type" type="token" required="true" %}
885838ef-6385-403a-b413-38baad45ee26&1.0.0
{% endswagger-parameter %}

{% swagger-parameter in="body" name="@context" type="URL" required="true" %}
\["https://ipfs.io/ipfs/bafkreidnedcys7trnfeovygn3tvemmlltnszbci6fhnk2hnexscmtchhka"]
{% endswagger-parameter %}
{% endswagger %}

![](../.gitbook/assets/Sensor.png)

<<<<<<< HEAD
<figure><img src="../.gitbook/assets/API_10.png" alt=""><figcaption></figcaption></figure>
=======
<figure><img src="../.gitbook/assets/API_10 (1).png" alt=""><figcaption></figcaption></figure>
>>>>>>> 0d0ce9e5

### 3.4 Refresh the Blocks

### 3.5 Download the config

{% swagger method="post" path="" baseUrl="/api/v1/policies/621376c8e6763a0014fb0de4/blocks/24942cf7-fcc5-4dff-8471-d5affeb4c206" summary="Downloading the configuration" %}
{% swagger-description %}

{% endswagger-description %}

{% swagger-parameter in="body" name="VC" required="true" %}
record in the grid (data[0])
{% endswagger-parameter %}
{% endswagger %}

![](<../.gitbook/assets/image 4.png>)

### 3.6 Sample MRV Sender Data

{% swagger method="post" path="" baseUrl="/external" summary="Sending MRV Data" %}
{% swagger-description %}
Sending MRV Data
{% endswagger-description %}

{% swagger-parameter in="body" name="document" required="false" %}
"id":"8d8e8a0a-211d-4180-8001-2e30cd7b915f", "type":[ "VerifiableCredential" ], "issuer":"did:hedera:testnet:3G7JYDvL5QsbBz5u9531UyMKWPJHdDQ5B6nRMK3zqoUm;hedera:testnet:tid=0.0.34404759", "issuanceDate":"2022-05-05T12:30:14.909Z", "@context":[ "https://www.w3.org/2018/credentials/v1" ], "credentialSubject":[ { "type":"5b4cdcee-ba73-4234-bddd-2988b050552c&1.0.0", "@context":[ "https://ipfs.io/ipfs/bafkreiaihnzlo7ahhr6wqnnyqprrl7onqdogkfzyum6poixba5ptjptowu" ], "field0":"2", "field1":"8", "field2":"1", "policyId":"6273c027d79555ef171b550d", "accountId":"0.0.34235315" } ], "proof":{ "type":"Ed25519Signature2018", "created":"2022-05-05T12:30:14Z", "verificationMethod":"did:hedera:testnet:3G7JYDvL5QsbBz5u9531UyMKWPJHdDQ5B6nRMK3zqoUm;hedera:testnet:tid=0.0.34404759#did-root-key", "proofPurpose":"assertionMethod", "jws":"eyJhbGciOiJFZERTQSIsImI2NCI6ZmFsc2UsImNyaXQiOlsiYjY0Il19..awGmfcQzVefihEkoLT7zrqltRoEkuluVV8PALFc7ftlOckY0K7wQOwmdZMG479IZ1g4mW0todYmcLueNgTruAQ" }
{% endswagger-parameter %}

{% swagger-parameter in="body" name="owner" required="false" %}
did:hedera:testnet:CV94CdDeDK5J361y1ocNMVxVbYjRZvSJChDkKCz88my;hedera:testnet:tid=0.0.34235316
{% endswagger-parameter %}

{% swagger-parameter in="body" name="policyTag" required="false" %}
Tag_1651752987100
{% endswagger-parameter %}

{% swagger-response status="200: OK" description="Successful Operation" %}
```javascript
{
    // Response
}
```
{% endswagger-response %}

{% swagger-response status="500: Internal Server Error" description="Internal Server Error" %}
```javascript
{
    content:
            application/json:
              schema:
                $ref: '#/components/schemas/Error'
}
```
{% endswagger-response %}
{% endswagger %}<|MERGE_RESOLUTION|>--- conflicted
+++ resolved
@@ -70,11 +70,7 @@
 {% endswagger-response %}
 {% endswagger %}
 
-<<<<<<< HEAD
-![](<../.gitbook/assets/API\_2 (1).png>)
-=======
 ![](<../.gitbook/assets/API\_2 (1) (1).png>)
->>>>>>> 0d0ce9e5
 
 ### 1.5 At present only PolicyRolesBlock is available to the user. Select the "INSTALLER" role.
 
@@ -239,11 +235,7 @@
 {% endswagger-parameter %}
 {% endswagger %}
 
-<<<<<<< HEAD
-![](<../.gitbook/assets/API\_4 (1).png>)
-=======
 ![](<../.gitbook/assets/API\_4 (1) (1).png>)
->>>>>>> 0d0ce9e5
 
 ### 1.8 Request the root block and all contained blocks again.
 
@@ -709,11 +701,7 @@
 
 ![](../.gitbook/assets/Sensor.png)
 
-<<<<<<< HEAD
-<figure><img src="../.gitbook/assets/API_10.png" alt=""><figcaption></figcaption></figure>
-=======
 <figure><img src="../.gitbook/assets/API_10 (1).png" alt=""><figcaption></figcaption></figure>
->>>>>>> 0d0ce9e5
 
 ### 3.4 Refresh the Blocks
 
